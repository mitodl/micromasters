--- conflicted
+++ resolved
@@ -21,13 +21,9 @@
 from financialaid.views import (
     FinancialAidRequestView,
     FinancialAidActionView,
-<<<<<<< HEAD
-    GetLearnerPriceForCourseView,
-    FinancialAidDetailView
-=======
+    FinancialAidDetailView,
     CoursePriceListView,
     CoursePriceDetailView
->>>>>>> cc7b3506
 )
 from profiles.views import ProfileViewSet
 from search.views import ElasticProxyView
@@ -56,16 +52,11 @@
     url(r'^api/v0/financial_aid_request/$', FinancialAidRequestView.as_view(), name='financial_aid_request'),
     url(r'^api/v0/financial_aid_action/(?P<financial_aid_id>[\d]+)/$', FinancialAidActionView.as_view(),
         name='financial_aid_action'),
-<<<<<<< HEAD
-    url(r'^api/v0/financial_aid_course_price/(?P<program_id>[\d]+)/$',
-        GetLearnerPriceForCourseView.as_view(), name='financial_aid_course_price'),
     url(r'^api/v0/financial_aid/(?P<financial_aid_id>[\d]+)/$',
         FinancialAidDetailView.as_view(), name='financial_aid'),
-=======
     url(r'^api/v0/course_prices/$', CoursePriceListView.as_view(), name='course_price_list'),
     url(r'^api/v0/course_prices/(?P<program_id>[\d]+)/$',
         CoursePriceDetailView.as_view(), name='course_price_detail'),
->>>>>>> cc7b3506
     url(r'^api/v0/order_fulfillment/$', OrderFulfillmentView.as_view(), name='order-fulfillment'),
     url(r'^status/', include('server_status.urls')),
     url(r'^financial_aid/', include('financialaid.urls')),
