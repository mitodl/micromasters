"""project URL Configuration"""
from django.conf import settings
from django.conf.urls import include, url
from django.conf.urls.static import static
from django.contrib import admin
from rest_framework import routers
from wagtail.wagtailadmin import urls as wagtailadmin_urls
from wagtail.wagtaildocs import urls as wagtaildocs_urls
from wagtail.wagtailcore import urls as wagtail_urls

from courses.views import (
    CourseRunViewSet,
    ProgramEnrollmentListView,
    ProgramViewSet,
)
from dashboard.views import UserDashboard
from ecommerce.views import (
    CheckoutView,
    OrderFulfillmentView,
)
from financialaid.views import (
    FinancialAidRequestView,
    FinancialAidActionView,
<<<<<<< HEAD
    GetLearnerPriceForCourseView,
    FinancialAidSkipView)
=======
    CoursePriceListView,
    CoursePriceDetailView
)
>>>>>>> 3d428902
from profiles.views import ProfileViewSet
from search.views import ElasticProxyView
from mail.views import (
    FinancialAidMailView,
    SearchResultMailView
)

router = routers.DefaultRouter()
router.register(r'programs', ProgramViewSet)
router.register(r'courses', CourseRunViewSet)
router.register(r'profiles', ProfileViewSet)

urlpatterns = [
    url(r'', include('ui.urls')),
    url('', include('social.apps.django_app.urls', namespace='social')),
    url(r'^admin/', include(admin.site.urls)),
    url(r'^api/v0/', include(router.urls)),
    url(r'^api/v0/dashboard/$', UserDashboard.as_view(), name='dashboard_api'),
    url(r'^api/v0/search/(?P<elastic_url>.*)', ElasticProxyView.as_view(), name='search_api'),
    url(r'^api/v0/checkout/$', CheckoutView.as_view(), name='checkout'),
    url(r'^api/v0/enrolledprograms/$', ProgramEnrollmentListView.as_view(), name='user_program_enrollments'),
    url(r'^api/v0/mail/$', SearchResultMailView.as_view(), name='search_result_mail_api'),
    url(r'^api/v0/financial_aid_mail/(?P<financial_aid_id>[\d]+)/$', FinancialAidMailView.as_view(),
        name='financial_aid_mail_api'),
    url(r'^api/v0/financial_aid_request/$', FinancialAidRequestView.as_view(), name='financial_aid_request'),
    url(r'^api/v0/financial_aid_action/(?P<financial_aid_id>[\d]+)/$', FinancialAidActionView.as_view(),
        name='financial_aid_action'),
<<<<<<< HEAD
    url(r'^api/v0/financial_aid_course_price/(?P<program_id>[\d]+)/$',
        GetLearnerPriceForCourseView.as_view(), name='financial_aid_course_price'),
    url(r'^api/v0/financial_aid_skip/(?P<program_id>[\d]+)/$',
        FinancialAidSkipView.as_view(), name='financial_aid_skip'),
=======
    url(r'^api/v0/course_prices/$', CoursePriceListView.as_view(), name='course_price_list'),
    url(r'^api/v0/course_prices/(?P<program_id>[\d]+)/$',
        CoursePriceDetailView.as_view(), name='course_price_detail'),
>>>>>>> 3d428902
    url(r'^api/v0/order_fulfillment/$', OrderFulfillmentView.as_view(), name='order-fulfillment'),
    url(r'^status/', include('server_status.urls')),
    url(r'^financial_aid/', include('financialaid.urls')),
    # Wagtail
    url(r'^cms/', include(wagtailadmin_urls)),
    url(r'^documents/', include(wagtaildocs_urls)),
    url(r'', include(wagtail_urls)),
] + static(settings.MEDIA_URL, document_root=settings.MEDIA_ROOT)

handler404 = 'ui.views.page_404'
handler500 = 'ui.views.page_500'<|MERGE_RESOLUTION|>--- conflicted
+++ resolved
@@ -21,14 +21,10 @@
 from financialaid.views import (
     FinancialAidRequestView,
     FinancialAidActionView,
-<<<<<<< HEAD
-    GetLearnerPriceForCourseView,
-    FinancialAidSkipView)
-=======
+    FinancialAidSkipView,
     CoursePriceListView,
     CoursePriceDetailView
 )
->>>>>>> 3d428902
 from profiles.views import ProfileViewSet
 from search.views import ElasticProxyView
 from mail.views import (
@@ -56,16 +52,11 @@
     url(r'^api/v0/financial_aid_request/$', FinancialAidRequestView.as_view(), name='financial_aid_request'),
     url(r'^api/v0/financial_aid_action/(?P<financial_aid_id>[\d]+)/$', FinancialAidActionView.as_view(),
         name='financial_aid_action'),
-<<<<<<< HEAD
-    url(r'^api/v0/financial_aid_course_price/(?P<program_id>[\d]+)/$',
-        GetLearnerPriceForCourseView.as_view(), name='financial_aid_course_price'),
     url(r'^api/v0/financial_aid_skip/(?P<program_id>[\d]+)/$',
         FinancialAidSkipView.as_view(), name='financial_aid_skip'),
-=======
     url(r'^api/v0/course_prices/$', CoursePriceListView.as_view(), name='course_price_list'),
     url(r'^api/v0/course_prices/(?P<program_id>[\d]+)/$',
         CoursePriceDetailView.as_view(), name='course_price_detail'),
->>>>>>> 3d428902
     url(r'^api/v0/order_fulfillment/$', OrderFulfillmentView.as_view(), name='order-fulfillment'),
     url(r'^status/', include('server_status.urls')),
     url(r'^financial_aid/', include('financialaid.urls')),
