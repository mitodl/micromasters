"""project URL Configuration"""
from django.conf import settings
from django.conf.urls import include, url
from django.conf.urls.static import static
from django.contrib import admin
from rest_framework import routers
from wagtail.wagtailadmin import urls as wagtailadmin_urls
from wagtail.wagtaildocs import urls as wagtaildocs_urls
from wagtail.wagtailcore import urls as wagtail_urls

from courses.views import (
    CourseRunViewSet,
    ProgramEnrollmentListView,
    ProgramViewSet,
)
from dashboard.views import UserDashboard
from ecommerce.views import (
    CheckoutView,
    OrderFulfillmentView,
)
from financialaid.views import (
    FinancialAidRequestView,
    FinancialAidActionView,
<<<<<<< HEAD
    FinancialAidSkipView,
=======
    FinancialAidDetailView,
>>>>>>> fd72f0ac
    CoursePriceListView,
    CoursePriceDetailView
)
from profiles.views import ProfileViewSet
from search.views import ElasticProxyView
from mail.views import (
    FinancialAidMailView,
    SearchResultMailView
)

router = routers.DefaultRouter()
router.register(r'programs', ProgramViewSet)
router.register(r'courses', CourseRunViewSet)
router.register(r'profiles', ProfileViewSet)

urlpatterns = [
    url(r'', include('ui.urls')),
    url('', include('social.apps.django_app.urls', namespace='social')),
    url(r'^admin/', include(admin.site.urls)),
    url(r'^api/v0/', include(router.urls)),
    url(r'^api/v0/dashboard/$', UserDashboard.as_view(), name='dashboard_api'),
    url(r'^api/v0/search/(?P<elastic_url>.*)', ElasticProxyView.as_view(), name='search_api'),
    url(r'^api/v0/checkout/$', CheckoutView.as_view(), name='checkout'),
    url(r'^api/v0/enrolledprograms/$', ProgramEnrollmentListView.as_view(), name='user_program_enrollments'),
    url(r'^api/v0/mail/$', SearchResultMailView.as_view(), name='search_result_mail_api'),
    url(r'^api/v0/financial_aid_mail/(?P<financial_aid_id>[\d]+)/$', FinancialAidMailView.as_view(),
        name='financial_aid_mail_api'),
    url(r'^api/v0/financial_aid_request/$', FinancialAidRequestView.as_view(), name='financial_aid_request'),
    url(r'^api/v0/financial_aid_action/(?P<financial_aid_id>[\d]+)/$', FinancialAidActionView.as_view(),
        name='financial_aid_action'),
<<<<<<< HEAD
    url(r'^api/v0/financial_aid_skip/(?P<program_id>[\d]+)/$',
        FinancialAidSkipView.as_view(), name='financial_aid_skip'),
=======
    url(r'^api/v0/financial_aid/(?P<financial_aid_id>[\d]+)/$',
        FinancialAidDetailView.as_view(), name='financial_aid'),
>>>>>>> fd72f0ac
    url(r'^api/v0/course_prices/$', CoursePriceListView.as_view(), name='course_price_list'),
    url(r'^api/v0/course_prices/(?P<program_id>[\d]+)/$',
        CoursePriceDetailView.as_view(), name='course_price_detail'),
    url(r'^api/v0/order_fulfillment/$', OrderFulfillmentView.as_view(), name='order-fulfillment'),
    url(r'^status/', include('server_status.urls')),
    url(r'^financial_aid/', include('financialaid.urls')),
    # Wagtail
    url(r'^cms/', include(wagtailadmin_urls)),
    url(r'^documents/', include(wagtaildocs_urls)),
    url(r'', include(wagtail_urls)),
] + static(settings.MEDIA_URL, document_root=settings.MEDIA_ROOT)

handler404 = 'ui.views.page_404'
handler500 = 'ui.views.page_500'<|MERGE_RESOLUTION|>--- conflicted
+++ resolved
@@ -19,15 +19,12 @@
     OrderFulfillmentView,
 )
 from financialaid.views import (
+    FinancialAidActionView,
+    FinancialAidDetailView,
     FinancialAidRequestView,
-    FinancialAidActionView,
-<<<<<<< HEAD
     FinancialAidSkipView,
-=======
-    FinancialAidDetailView,
->>>>>>> fd72f0ac
-    CoursePriceListView,
-    CoursePriceDetailView
+    CoursePriceDetailView,
+    CoursePriceListView
 )
 from profiles.views import ProfileViewSet
 from search.views import ElasticProxyView
@@ -56,13 +53,10 @@
     url(r'^api/v0/financial_aid_request/$', FinancialAidRequestView.as_view(), name='financial_aid_request'),
     url(r'^api/v0/financial_aid_action/(?P<financial_aid_id>[\d]+)/$', FinancialAidActionView.as_view(),
         name='financial_aid_action'),
-<<<<<<< HEAD
     url(r'^api/v0/financial_aid_skip/(?P<program_id>[\d]+)/$',
         FinancialAidSkipView.as_view(), name='financial_aid_skip'),
-=======
     url(r'^api/v0/financial_aid/(?P<financial_aid_id>[\d]+)/$',
         FinancialAidDetailView.as_view(), name='financial_aid'),
->>>>>>> fd72f0ac
     url(r'^api/v0/course_prices/$', CoursePriceListView.as_view(), name='course_price_list'),
     url(r'^api/v0/course_prices/(?P<program_id>[\d]+)/$',
         CoursePriceDetailView.as_view(), name='course_price_detail'),
