--- conflicted
+++ resolved
@@ -71,13 +71,8 @@
     """Statuses for the Financial Aid model"""
     CREATED = 'created'
     AUTO_APPROVED = 'auto-approved'
-<<<<<<< HEAD
     PENDING_DOCS = 'pending-docs'
     PENDING_MANUAL_APPROVAL = 'pending-manual-approval'
-=======
-    PENDING_DOCS = 'pending_docs'
-    PENDING_MANUAL_APPROVAL = 'pending_manual_approval'
->>>>>>> d45a13b4
     APPROVED = 'approved'
     REJECTED = 'rejected'
 
