"""
Models for the Financial Aid App
"""
import datetime
from django.contrib.auth.models import User
<<<<<<< HEAD
from django.core import serializers
=======
from django.core.exceptions import ValidationError
>>>>>>> f8f300f6
from django.db import (
    models,
    transaction,
)
from jsonfield import JSONField

from courses.models import (
    Program,
)


class TimestampedModelQuerySet(models.query.QuerySet):
    """
    Subclassed QuerySet for TimestampedModelManager
    """
    def update(self, **kwargs):
        """
        Automatically update updated_on timestamp when .update(). This is because .update()
        does not go through .save(), thus will not auto_now, because it happens on the
        database level without loading objects into memory.
        """
        if "updated_on" not in kwargs:
            kwargs["updated_on"] = datetime.datetime.utcnow()
        return super().update(**kwargs)


class TimestampedModelManager(models.Manager):
    """
    Subclassed manager for TimestampedModel
    """
    def update(self, **kwargs):
        """
        Allows access to TimestampedModelQuerySet's update method on the manager
        """
        return self.get_queryset().update(**kwargs)

    def get_queryset(self):
        """
        Returns custom queryset
        """
        return TimestampedModelQuerySet(self.model, using=self._db)


class TimestampedModel(models.Model):
    """
    Base model for create/update timestamps
    """
    objects = TimestampedModelManager()
    created_on = models.DateTimeField(auto_now_add=True)  # UTC
    updated_on = models.DateTimeField(auto_now=True)  # UTC

    class Meta:
        abstract = True


class Tier(TimestampedModel):
    """
    The possible tiers to be used
    """
    name = models.TextField()
    description = models.TextField()


class TierProgram(TimestampedModel):
    """
    The tiers for discounted pricing assigned to a program
    """
    program = models.ForeignKey(Program, null=False, related_name="tier_programs")
    tier = models.ForeignKey(Tier, null=False)
    discount_amount = models.IntegerField(null=False)
    current = models.BooleanField(null=False, default=False)
    income_threshold = models.IntegerField(null=False)

    class Meta:
        unique_together = ('program', 'tier')

    @transaction.atomic
    def save(self, *args, **kwargs):
        """
        Override the save to enforce the existence of only one `current` = True
        per program and tier
        """
        if self.current:
            TierProgram.objects.filter(program=self.program, tier=self.tier, current=True).update(current=False)
        return super(TierProgram, self).save(*args, **kwargs)


class FinancialAidStatus:
    """Statuses for the Financial Aid model"""
    CREATED = 'created'
    AUTO_APPROVED = 'auto-approved'
    PENDING_DOCS = 'pending-docs'
    PENDING_MANUAL_APPROVAL = 'pending-manual-approval'
    APPROVED = 'approved'
    REJECTED = 'rejected'

    ALL_STATUSES = [CREATED, APPROVED, AUTO_APPROVED, REJECTED, PENDING_DOCS, PENDING_MANUAL_APPROVAL]
    STATUS_MESSAGES_DICT = {
        CREATED: "Created Applications",
        AUTO_APPROVED: "Auto-approved Applications",
        PENDING_DOCS: "Incomplete Applications",
        PENDING_MANUAL_APPROVAL: "Pending Applications",
        APPROVED: "Approved Applications",
        REJECTED: "Rejected Applications",
    }


class FinancialAid(TimestampedModel):
    """
    An application for financial aid/personal pricing
    """
    user = models.ForeignKey(User, null=False)
    tier_program = models.ForeignKey(TierProgram, null=False)
    status = models.CharField(
        null=False,
        choices=[(status, status) for status in FinancialAidStatus.ALL_STATUSES],
        default=FinancialAidStatus.CREATED,
        max_length=30,
    )
    income_usd = models.FloatField(null=True)
    original_income = models.FloatField(null=True)
    original_currency = models.CharField(null=True, max_length=10)
    country_of_income = models.CharField(null=True, max_length=100)
    date_exchange_rate = models.DateTimeField(null=True)

    @transaction.atomic
<<<<<<< HEAD
    def save_and_log(self, acting_user, *args, **kwargs):
        """
        Saves the object and creates an audit object.
        """
        financialaid_before = FinancialAid.objects.get(id=self.id)
        self.save(*args, **kwargs)
        self.refresh_from_db()
        FinancialAidAudit.objects.create(
            acting_user=acting_user,
            financial_aid=self,
            data_before=serializers.serialize("json", [financialaid_before, ]),
            data_after=serializers.serialize("json", [self, ])
        )
=======
    def save(self, *args, **kwargs):
        """
        Override save to make sure only one FinancialAid object exists for a User and the associated Program
        """
        if FinancialAid.objects.filter(
                user=self.user,
                tier_program__program=self.tier_program.program
        ).exclude(id=self.id).exists():
            raise ValidationError("Cannot have multiple FinancialAid objects for the same User and Program.")
        super().save(*args, **kwargs)
>>>>>>> f8f300f6


class FinancialAidAudit(TimestampedModel):
    """
    Audit table for the Financial Aid
    """
    acting_user = models.ForeignKey(User, null=False)
    financial_aid = models.ForeignKey(FinancialAid, null=True, on_delete=models.SET_NULL)
    data_before = JSONField(blank=True, null=False)
    data_after = JSONField(blank=True, null=False)<|MERGE_RESOLUTION|>--- conflicted
+++ resolved
@@ -3,11 +3,8 @@
 """
 import datetime
 from django.contrib.auth.models import User
-<<<<<<< HEAD
 from django.core import serializers
-=======
 from django.core.exceptions import ValidationError
->>>>>>> f8f300f6
 from django.db import (
     models,
     transaction,
@@ -133,8 +130,18 @@
     country_of_income = models.CharField(null=True, max_length=100)
     date_exchange_rate = models.DateTimeField(null=True)
 
+    def save(self, *args, **kwargs):
+        """
+        Override save to make sure only one FinancialAid object exists for a User and the associated Program
+        """
+        if FinancialAid.objects.filter(
+                user=self.user,
+                tier_program__program=self.tier_program.program
+        ).exclude(id=self.id).exists():
+            raise ValidationError("Cannot have multiple FinancialAid objects for the same User and Program.")
+        super().save(*args, **kwargs)
+
     @transaction.atomic
-<<<<<<< HEAD
     def save_and_log(self, acting_user, *args, **kwargs):
         """
         Saves the object and creates an audit object.
@@ -148,18 +155,6 @@
             data_before=serializers.serialize("json", [financialaid_before, ]),
             data_after=serializers.serialize("json", [self, ])
         )
-=======
-    def save(self, *args, **kwargs):
-        """
-        Override save to make sure only one FinancialAid object exists for a User and the associated Program
-        """
-        if FinancialAid.objects.filter(
-                user=self.user,
-                tier_program__program=self.tier_program.program
-        ).exclude(id=self.id).exists():
-            raise ValidationError("Cannot have multiple FinancialAid objects for the same User and Program.")
-        super().save(*args, **kwargs)
->>>>>>> f8f300f6
 
 
 class FinancialAidAudit(TimestampedModel):
