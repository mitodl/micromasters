"""
Serializers from financial aid
"""
import datetime

from django.shortcuts import get_object_or_404
from rest_framework import serializers
from rest_framework.exceptions import ValidationError
from rest_framework.fields import (
    CharField,
    ChoiceField,
    FloatField,
    IntegerField
)

from courses.models import Program
from dashboard.models import ProgramEnrollment
from financialaid.api import (
    determine_auto_approval,
    determine_tier_program,
    determine_income_usd,
    get_no_discount_tier_program
)
from financialaid.constants import (
    FinancialAidJustification,
    FinancialAidStatus
)
from financialaid.exceptions import NotSupportedException
from financialaid.models import (
    FinancialAid,
    TierProgram
)
from mail.api import (
    MailgunClient,
    generate_financial_aid_email
)


class FinancialAidRequestSerializer(serializers.Serializer):
    """
    Serializer for financial aid requests
    """
    original_income = FloatField(min_value=0)
    original_currency = CharField()
    program_id = IntegerField()

    def validate(self, data):
        """
        Validators for this serializer
        """
        data["program"] = get_object_or_404(Program, pk=data["program_id"])
        if not data["program"].financial_aid_availability:
            raise ValidationError("Financial aid not available for this program.")
        if not ProgramEnrollment.objects.filter(program=data["program"], user=self.context["request"].user).exists():
            raise ValidationError("User not in program.")
        return data

    def save(self):
        """
        Override save method
        """
        try:
            income_usd = determine_income_usd(
                self.validated_data["original_income"],
                self.validated_data["original_currency"]
            )
        except NotSupportedException:
            raise ValidationError("Currency not supported")
        user = self.context["request"].user
        tier_program = determine_tier_program(self.validated_data["program"], self.validated_data["original_income"])

        financial_aid = FinancialAid.objects.create(
            original_income=self.validated_data["original_income"],
            original_currency=self.validated_data["original_currency"],
            tier_program=tier_program,
            user=user,
            income_usd=income_usd,
            country_of_income=user.profile.country,
            date_exchange_rate=datetime.datetime.now()
        )

        if determine_auto_approval(financial_aid) is True:
            financial_aid.status = FinancialAidStatus.AUTO_APPROVED
        else:
            financial_aid.status = FinancialAidStatus.PENDING_DOCS
        financial_aid.save_and_log(user)

        return financial_aid


class FinancialAidSkipSerializer(serializers.Serializer):
    """
    Serializer for skipping financial aid
    """
    def validate(self, data):
        """
        Validators for this serializer
        """
        if self.instance.status in FinancialAidStatus.TERMINAL_STATUSES:
            raise ValidationError("Financial aid cannot be skipped once it has been approved or skipped.")
        return data

    def save(self):
        """
        Updates and logs status change of FinancialAid object to "skipped"
        """
        self.instance.status = FinancialAidStatus.SKIPPED
        self.instance.tier_program = get_no_discount_tier_program(self.instance.tier_program.program.id)
        self.instance.save_and_log(self.context["request"].user)
        return self.instance


class FinancialAidActionSerializer(serializers.Serializer):
    """
    Serializer for financial aid actions
    """
    action = ChoiceField(
        choices=[
            FinancialAidStatus.APPROVED,
            FinancialAidStatus.PENDING_MANUAL_APPROVAL
        ],
        write_only=True
    )
    tier_program_id = IntegerField(write_only=True)
    justification = ChoiceField(
        choices=FinancialAidJustification.ALL_JUSTIFICATIONS,
        default=None,
        write_only=True
    )

    def validate(self, data):
        """
        Validators for this serializer
        """
<<<<<<< HEAD
        # Required field
        if data.get("action") is None:
            raise ValidationError({"action": "This field is required."})
        # For approving and rejecting
        if data["action"] in [FinancialAidStatus.APPROVED, FinancialAidStatus.REJECTED]:
            # Required fields
            if data.get("tier_program_id") is None:
                raise ValidationError({"tier_program_id": "This field is required."})
            if data.get("justification") is None:
                raise ValidationError({"justification": "This field is required."})
            # Required instance status
            if self.instance.status != FinancialAidStatus.PENDING_MANUAL_APPROVAL:
                raise ValidationError("Cannot approve or reject application that is not pending manual approval.")
            # Check tier program exists
            try:
                data["tier_program"] = TierProgram.objects.get(
                    id=data["tier_program_id"],
                    program_id=self.instance.tier_program.program_id,
                    current=True
                )
            except TierProgram.DoesNotExist:
                raise ValidationError({"tier_program_id": "Financial Aid Tier does not exist for this program."})
        # For marking documents received
        if data["action"] == FinancialAidStatus.PENDING_MANUAL_APPROVAL:
            if self.instance.status not in [FinancialAidStatus.PENDING_DOCS, FinancialAidStatus.DOCS_SENT]:
                raise ValidationError("Cannot mark documents as received for an application not awaiting docs.")
=======
        # Check that the previous financial aid status allows for the new status
        if (data['action'] == FinancialAidStatus.APPROVED and
                self.instance.status != FinancialAidStatus.PENDING_MANUAL_APPROVAL):
            raise ValidationError("Cannot approve application that is not pending manual approval.")
        if (data['action'] == FinancialAidStatus.PENDING_MANUAL_APPROVAL and
                self.instance.status not in [FinancialAidStatus.PENDING_DOCS, FinancialAidStatus.DOCS_SENT]):
            raise ValidationError("Cannot mark documents as received for an application awaiting docs.")
        # Check tier program exists
        try:
            data["tier_program"] = TierProgram.objects.get(
                id=data["tier_program_id"],
                program_id=self.instance.tier_program.program_id,
                current=True
            )
        except TierProgram.DoesNotExist:
            raise ValidationError("Financial Aid Tier does not exist for this program.")
>>>>>>> 177e49d5
        return data

    def save(self):
        """
        Save method for this serializer
        """
        self.instance.status = self.validated_data["action"]
        if self.instance.status == FinancialAidStatus.APPROVED:
            self.instance.tier_program = self.validated_data["tier_program"]
<<<<<<< HEAD
            self.instance.justification = self.validated_data["justification"]
        elif self.instance.status == FinancialAidStatus.REJECTED:
            # Not currently a valid status to save as
            self.instance.tier_program = get_no_discount_tier_program(self.instance.tier_program.program_id)
            self.instance.justification = self.validated_data["justification"]
=======
>>>>>>> 177e49d5
        elif self.instance.status == FinancialAidStatus.PENDING_MANUAL_APPROVAL:
            # This is intentionally left blank for clarity that this is a valid status for .save()
            pass
        self.instance.save()

        # Send email notification
        MailgunClient.send_financial_aid_email(
            acting_user=self.context["request"].user,
            financial_aid=self.instance,
            **generate_financial_aid_email(self.instance)
        )

        return self.instance


class FinancialAidSerializer(serializers.ModelSerializer):
    """
    Serializer for indicating financial documents have been sent
    """
    def validate(self, data):
        """
        Validate method for this serializer
        """
        if self.instance.status != FinancialAidStatus.PENDING_DOCS:
            raise ValidationError(
                "Cannot indicate documents sent for an application that is not pending documents"
            )
        return data

    def save(self):
        """
        Save method for this serializer
        """
        self.instance.status = FinancialAidStatus.DOCS_SENT
        self.instance.date_documents_sent = self.validated_data["date_documents_sent"]
        self.instance.save()
        return self.instance

    class Meta:
        model = FinancialAid
        fields = ("date_documents_sent", )<|MERGE_RESOLUTION|>--- conflicted
+++ resolved
@@ -132,12 +132,11 @@
         """
         Validators for this serializer
         """
-<<<<<<< HEAD
         # Required field
         if data.get("action") is None:
             raise ValidationError({"action": "This field is required."})
-        # For approving and rejecting
-        if data["action"] in [FinancialAidStatus.APPROVED, FinancialAidStatus.REJECTED]:
+        # For approving
+        if data["action"] == FinancialAidStatus.APPROVED:
             # Required fields
             if data.get("tier_program_id") is None:
                 raise ValidationError({"tier_program_id": "This field is required."})
@@ -145,7 +144,7 @@
                 raise ValidationError({"justification": "This field is required."})
             # Required instance status
             if self.instance.status != FinancialAidStatus.PENDING_MANUAL_APPROVAL:
-                raise ValidationError("Cannot approve or reject application that is not pending manual approval.")
+                raise ValidationError("Cannot approve an application that is not pending manual approval.")
             # Check tier program exists
             try:
                 data["tier_program"] = TierProgram.objects.get(
@@ -159,24 +158,6 @@
         if data["action"] == FinancialAidStatus.PENDING_MANUAL_APPROVAL:
             if self.instance.status not in [FinancialAidStatus.PENDING_DOCS, FinancialAidStatus.DOCS_SENT]:
                 raise ValidationError("Cannot mark documents as received for an application not awaiting docs.")
-=======
-        # Check that the previous financial aid status allows for the new status
-        if (data['action'] == FinancialAidStatus.APPROVED and
-                self.instance.status != FinancialAidStatus.PENDING_MANUAL_APPROVAL):
-            raise ValidationError("Cannot approve application that is not pending manual approval.")
-        if (data['action'] == FinancialAidStatus.PENDING_MANUAL_APPROVAL and
-                self.instance.status not in [FinancialAidStatus.PENDING_DOCS, FinancialAidStatus.DOCS_SENT]):
-            raise ValidationError("Cannot mark documents as received for an application awaiting docs.")
-        # Check tier program exists
-        try:
-            data["tier_program"] = TierProgram.objects.get(
-                id=data["tier_program_id"],
-                program_id=self.instance.tier_program.program_id,
-                current=True
-            )
-        except TierProgram.DoesNotExist:
-            raise ValidationError("Financial Aid Tier does not exist for this program.")
->>>>>>> 177e49d5
         return data
 
     def save(self):
@@ -186,14 +167,7 @@
         self.instance.status = self.validated_data["action"]
         if self.instance.status == FinancialAidStatus.APPROVED:
             self.instance.tier_program = self.validated_data["tier_program"]
-<<<<<<< HEAD
             self.instance.justification = self.validated_data["justification"]
-        elif self.instance.status == FinancialAidStatus.REJECTED:
-            # Not currently a valid status to save as
-            self.instance.tier_program = get_no_discount_tier_program(self.instance.tier_program.program_id)
-            self.instance.justification = self.validated_data["justification"]
-=======
->>>>>>> 177e49d5
         elif self.instance.status == FinancialAidStatus.PENDING_MANUAL_APPROVAL:
             # This is intentionally left blank for clarity that this is a valid status for .save()
             pass
