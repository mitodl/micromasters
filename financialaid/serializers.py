"""
Serializers from financial aid
"""
import datetime

from django.shortcuts import get_object_or_404
from rest_framework import serializers
from rest_framework.exceptions import ValidationError
from rest_framework.fields import (
    CharField,
    ChoiceField,
    FloatField,
    IntegerField
)

from courses.models import Program
from dashboard.models import ProgramEnrollment
from financialaid.api import (
    determine_auto_approval,
    determine_tier_program,
    get_no_discount_tier_program
)
from financialaid.constants import (
    FINANCIAL_AID_APPROVAL_MESSAGE_BODY,
    FINANCIAL_AID_APPROVAL_SUBJECT_TEXT,
    FINANCIAL_AID_REJECTION_MESSAGE_BODY,
    FINANCIAL_AID_REJECTION_SUBJECT_TEXT,
    FINANCIAL_AID_DOCUMENTS_SUBJECT_TEXT,
    FINANCIAL_AID_DOCUMENTS_MESSAGE_BODY
)
from financialaid.models import (
    FinancialAid,
    FinancialAidStatus,
    TierProgram
)
<<<<<<< HEAD
from mail.views import FinancialAidMailView
=======
from mail.api import MailgunClient
>>>>>>> f8f300f6


class FinancialAidRequestSerializer(serializers.Serializer):
    """
    Serializer for financial aid requests
    """
    original_income = FloatField(min_value=0)
    original_currency = CharField()
    program_id = IntegerField()

    def validate(self, data):
        """
        Validators for this serializer
        """
        data["program"] = get_object_or_404(Program, pk=data["program_id"])
        if not data["program"].financial_aid_availability:
            raise ValidationError("Financial aid not available for this program.")
        if not ProgramEnrollment.objects.filter(program=data["program"], user=self.context["request"].user).exists():
            raise ValidationError("User not in program.")
        return data

    def save(self):
        """
        Override save method
        """
        if self.validated_data["original_currency"] != "USD":
            raise ValidationError("Only USD supported currently")
        user = self.context["request"].user
        tier_program = determine_tier_program(self.validated_data["program"], self.validated_data["original_income"])

        financial_aid = FinancialAid.objects.create(
            original_income=self.validated_data["original_income"],
            original_currency=self.validated_data["original_currency"],
            tier_program=tier_program,
            user=user,
            income_usd=self.validated_data["original_income"],
            country_of_income=user.profile.country,
            date_exchange_rate=datetime.datetime.now()
        )

        if determine_auto_approval(financial_aid) is True:
            financial_aid.status = FinancialAidStatus.AUTO_APPROVED
        else:
            financial_aid.status = FinancialAidStatus.PENDING_DOCS
        financial_aid.save()

        # Add auditing here

        return financial_aid


class FinancialAidActionSerializer(serializers.Serializer):
    """
    Serializer for financial aid actions
    """
    action = ChoiceField(
        choices=[
            FinancialAidStatus.REJECTED,
            FinancialAidStatus.APPROVED,
            FinancialAidStatus.PENDING_MANUAL_APPROVAL
        ],
        write_only=True
    )
    tier_program_id = IntegerField(write_only=True)

    def validate(self, data):
        """
        Validators for this serializer
        """
        # Check that the previous financial aid status allows for the new status
<<<<<<< HEAD
        if (data['action'] == FinancialAidStatus.REJECTED
                and self.instance.status != FinancialAidStatus.PENDING_MANUAL_APPROVAL):
            raise ValidationError("Cannot reject application that is not pending manual approval.")
        if (data['action'] == FinancialAidStatus.APPROVED
                and self.instance.status != FinancialAidStatus.PENDING_MANUAL_APPROVAL):
            raise ValidationError("Cannot approve application that is not pending manual approval.")
        if (data['action'] == FinancialAidStatus.PENDING_MANUAL_APPROVAL
                and self.instance.status != FinancialAidStatus.PENDING_DOCS):
=======
        if (data['action'] == FinancialAidStatus.REJECTED and
                self.instance.status != FinancialAidStatus.PENDING_MANUAL_APPROVAL):
            raise ValidationError("Cannot reject application that is not pending manual approval.")
        if (data['action'] == FinancialAidStatus.APPROVED and
                self.instance.status != FinancialAidStatus.PENDING_MANUAL_APPROVAL):
            raise ValidationError("Cannot approve application that is not pending manual approval.")
        if (data['action'] == FinancialAidStatus.PENDING_MANUAL_APPROVAL and
                self.instance.status != FinancialAidStatus.PENDING_DOCS):
>>>>>>> f8f300f6
            raise ValidationError("Cannot mark documents as received for application not pending docs.")
        # Check tier program exists
        try:
            data["tier_program"] = TierProgram.objects.get(
                id=data["tier_program_id"],
<<<<<<< HEAD
                program=self.instance.tier_program.program_id
=======
                program_id=self.instance.tier_program.program_id,
                current=True
>>>>>>> f8f300f6
            )
        except TierProgram.DoesNotExist:
            raise ValidationError("Financial Aid Tier does not exist for this program.")
        return data

    def save(self):
        """
        Save method for this serializer
        """
        tier_program = self.validated_data["tier_program"]
        self.instance.status = self.validated_data["action"]
        if self.instance.status == FinancialAidStatus.APPROVED:
            self.instance.tier_program = tier_program
            email_data = {
<<<<<<< HEAD
                'email_subject': FINANCIAL_AID_APPROVAL_SUBJECT_TEXT,
                'email_body': FINANCIAL_AID_APPROVAL_MESSAGE_BODY,
                'email_recipient': self.instance.user.email
=======
                "subject": FINANCIAL_AID_APPROVAL_SUBJECT_TEXT,
                "body": FINANCIAL_AID_APPROVAL_MESSAGE_BODY,
                "recipient": self.instance.user.email
>>>>>>> f8f300f6
            }
        elif self.instance.status == FinancialAidStatus.REJECTED:
            self.instance.tier_program = get_no_discount_tier_program(self.instance.tier_program.program_id)
            email_data = {
<<<<<<< HEAD
                'email_subject': FINANCIAL_AID_REJECTION_SUBJECT_TEXT,
                'email_body': FINANCIAL_AID_REJECTION_MESSAGE_BODY,
                'email_recipient': self.instance.user.email
            }
        elif self.instance.status == FinancialAidStatus.PENDING_MANUAL_APPROVAL:
            email_data = {
                'email_subject': FINANCIAL_AID_DOCUMENTS_SUBJECT_TEXT,
                'email_body': FINANCIAL_AID_DOCUMENTS_MESSAGE_BODY,
                'email_recipient': self.instance.user.email
            }
        self.instance.save()
        # Send email notification
        FinancialAidMailView().post(self.context['request'], **email_data)
        # add auditing here
=======
                "subject": FINANCIAL_AID_REJECTION_SUBJECT_TEXT,
                "body": FINANCIAL_AID_REJECTION_MESSAGE_BODY,
                "recipient": self.instance.user.email
            }
        elif self.instance.status == FinancialAidStatus.PENDING_MANUAL_APPROVAL:
            email_data = {
                "subject": FINANCIAL_AID_DOCUMENTS_SUBJECT_TEXT,
                "body": FINANCIAL_AID_DOCUMENTS_MESSAGE_BODY,
                "recipient": self.instance.user.email
            }
        self.instance.save()
        # Send email notification
        MailgunClient.send_financial_aid_email(**email_data)
>>>>>>> f8f300f6

        return self.instance<|MERGE_RESOLUTION|>--- conflicted
+++ resolved
@@ -33,11 +33,7 @@
     FinancialAidStatus,
     TierProgram
 )
-<<<<<<< HEAD
-from mail.views import FinancialAidMailView
-=======
 from mail.api import MailgunClient
->>>>>>> f8f300f6
 
 
 class FinancialAidRequestSerializer(serializers.Serializer):
@@ -108,16 +104,6 @@
         Validators for this serializer
         """
         # Check that the previous financial aid status allows for the new status
-<<<<<<< HEAD
-        if (data['action'] == FinancialAidStatus.REJECTED
-                and self.instance.status != FinancialAidStatus.PENDING_MANUAL_APPROVAL):
-            raise ValidationError("Cannot reject application that is not pending manual approval.")
-        if (data['action'] == FinancialAidStatus.APPROVED
-                and self.instance.status != FinancialAidStatus.PENDING_MANUAL_APPROVAL):
-            raise ValidationError("Cannot approve application that is not pending manual approval.")
-        if (data['action'] == FinancialAidStatus.PENDING_MANUAL_APPROVAL
-                and self.instance.status != FinancialAidStatus.PENDING_DOCS):
-=======
         if (data['action'] == FinancialAidStatus.REJECTED and
                 self.instance.status != FinancialAidStatus.PENDING_MANUAL_APPROVAL):
             raise ValidationError("Cannot reject application that is not pending manual approval.")
@@ -126,18 +112,13 @@
             raise ValidationError("Cannot approve application that is not pending manual approval.")
         if (data['action'] == FinancialAidStatus.PENDING_MANUAL_APPROVAL and
                 self.instance.status != FinancialAidStatus.PENDING_DOCS):
->>>>>>> f8f300f6
             raise ValidationError("Cannot mark documents as received for application not pending docs.")
         # Check tier program exists
         try:
             data["tier_program"] = TierProgram.objects.get(
                 id=data["tier_program_id"],
-<<<<<<< HEAD
-                program=self.instance.tier_program.program_id
-=======
                 program_id=self.instance.tier_program.program_id,
                 current=True
->>>>>>> f8f300f6
             )
         except TierProgram.DoesNotExist:
             raise ValidationError("Financial Aid Tier does not exist for this program.")
@@ -152,35 +133,13 @@
         if self.instance.status == FinancialAidStatus.APPROVED:
             self.instance.tier_program = tier_program
             email_data = {
-<<<<<<< HEAD
-                'email_subject': FINANCIAL_AID_APPROVAL_SUBJECT_TEXT,
-                'email_body': FINANCIAL_AID_APPROVAL_MESSAGE_BODY,
-                'email_recipient': self.instance.user.email
-=======
                 "subject": FINANCIAL_AID_APPROVAL_SUBJECT_TEXT,
                 "body": FINANCIAL_AID_APPROVAL_MESSAGE_BODY,
                 "recipient": self.instance.user.email
->>>>>>> f8f300f6
             }
         elif self.instance.status == FinancialAidStatus.REJECTED:
             self.instance.tier_program = get_no_discount_tier_program(self.instance.tier_program.program_id)
             email_data = {
-<<<<<<< HEAD
-                'email_subject': FINANCIAL_AID_REJECTION_SUBJECT_TEXT,
-                'email_body': FINANCIAL_AID_REJECTION_MESSAGE_BODY,
-                'email_recipient': self.instance.user.email
-            }
-        elif self.instance.status == FinancialAidStatus.PENDING_MANUAL_APPROVAL:
-            email_data = {
-                'email_subject': FINANCIAL_AID_DOCUMENTS_SUBJECT_TEXT,
-                'email_body': FINANCIAL_AID_DOCUMENTS_MESSAGE_BODY,
-                'email_recipient': self.instance.user.email
-            }
-        self.instance.save()
-        # Send email notification
-        FinancialAidMailView().post(self.context['request'], **email_data)
-        # add auditing here
-=======
                 "subject": FINANCIAL_AID_REJECTION_SUBJECT_TEXT,
                 "body": FINANCIAL_AID_REJECTION_MESSAGE_BODY,
                 "recipient": self.instance.user.email
@@ -194,6 +153,5 @@
         self.instance.save()
         # Send email notification
         MailgunClient.send_financial_aid_email(**email_data)
->>>>>>> f8f300f6
 
         return self.instance