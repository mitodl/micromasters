"""
Serializers from financial aid
"""
import datetime

from django.shortcuts import get_object_or_404
from rest_framework import serializers
from rest_framework.exceptions import ValidationError
from rest_framework.fields import (
    CharField,
    ChoiceField,
    FloatField,
    IntegerField
)

from courses.models import Program
from dashboard.models import ProgramEnrollment
from financialaid.api import (
    determine_auto_approval,
    determine_tier_program,
    determine_income_usd,
    get_no_discount_tier_program
)
<<<<<<< HEAD
from financialaid.constants import (
    FINANCIAL_AID_APPROVAL_MESSAGE_BODY,
    FINANCIAL_AID_APPROVAL_SUBJECT_TEXT,
    FINANCIAL_AID_REJECTION_MESSAGE_BODY,
    FINANCIAL_AID_REJECTION_SUBJECT_TEXT,
    FINANCIAL_AID_DOCUMENTS_SUBJECT_TEXT,
    FINANCIAL_AID_DOCUMENTS_MESSAGE_BODY,
    FinancialAidJustification,
    FinancialAidStatus
)
=======
>>>>>>> 0718c947
from financialaid.exceptions import NotSupportedException
from financialaid.models import (
    FinancialAid,
    TierProgram
)
from mail.api import (
    MailgunClient,
    generate_financial_aid_email
)


class FinancialAidRequestSerializer(serializers.Serializer):
    """
    Serializer for financial aid requests
    """
    original_income = FloatField(min_value=0)
    original_currency = CharField()
    program_id = IntegerField()

    def validate(self, data):
        """
        Validators for this serializer
        """
        data["program"] = get_object_or_404(Program, pk=data["program_id"])
        if not data["program"].financial_aid_availability:
            raise ValidationError("Financial aid not available for this program.")
        if not ProgramEnrollment.objects.filter(program=data["program"], user=self.context["request"].user).exists():
            raise ValidationError("User not in program.")
        return data

    def save(self):
        """
        Override save method
        """
        try:
            income_usd = determine_income_usd(
                self.validated_data["original_income"],
                self.validated_data["original_currency"]
            )
        except NotSupportedException:
            raise ValidationError("Currency not supported")
        user = self.context["request"].user
        tier_program = determine_tier_program(self.validated_data["program"], self.validated_data["original_income"])

        financial_aid = FinancialAid.objects.create(
            original_income=self.validated_data["original_income"],
            original_currency=self.validated_data["original_currency"],
            tier_program=tier_program,
            user=user,
            income_usd=income_usd,
            country_of_income=user.profile.country,
            date_exchange_rate=datetime.datetime.now()
        )

        if determine_auto_approval(financial_aid) is True:
            financial_aid.status = FinancialAidStatus.AUTO_APPROVED
        else:
            financial_aid.status = FinancialAidStatus.PENDING_DOCS
        financial_aid.save_and_log(user)

        return financial_aid


class FinancialAidSkipSerializer(serializers.Serializer):
    """
    Serializer for skipping financial aid
    """
    def validate(self, data):
        """
        Validators for this serializer
        """
        if self.instance.status in FinancialAidStatus.TERMINAL_STATUSES:
            raise ValidationError("Financial aid cannot be skipped once it has been approved, rejected, or skipped.")
        return data

    def save(self):
        """
        Updates and logs status change of FinancialAid object to "skipped"
        """
        self.instance.status = FinancialAidStatus.SKIPPED
        self.instance.tier_program = get_no_discount_tier_program(self.instance.tier_program.program.id)
        self.instance.save_and_log(self.context["request"].user)
        return self.instance


class FinancialAidActionSerializer(serializers.Serializer):
    """
    Serializer for financial aid actions

    Note: FinancialAidStatus.REJECTED has been temporarily disabled as a valid status for FinancialAid objects. While
    the functions/code that handle this case have been left intact, this option has been disabled by removing the
    status from the choices for "action" on this serializer as well as from the valid choices on the database model.
    """
    action = ChoiceField(
        choices=[
            # FinancialAidStatus.REJECTED,
            FinancialAidStatus.APPROVED,
            FinancialAidStatus.PENDING_MANUAL_APPROVAL
        ],
        write_only=True
    )
    tier_program_id = IntegerField(write_only=True)
    justification = ChoiceField(
        choices=FinancialAidJustification.ALL_JUSTIFICATIONS,
        required=False,
        default=None,
        write_only=True
    )

    def validate(self, data):
        """
        Validators for this serializer
        """
        # Check that the previous financial aid status allows for the new status
        if (data["action"] != FinancialAidStatus.PENDING_MANUAL_APPROVAL and
                data["justification"] is None):
            raise ValidationError({"justification": "This field is required."})
        if (data["action"] == FinancialAidStatus.REJECTED and
                self.instance.status != FinancialAidStatus.PENDING_MANUAL_APPROVAL):
            raise ValidationError("Cannot reject application that is not pending manual approval.")
        if (data["action"] == FinancialAidStatus.APPROVED and
                self.instance.status != FinancialAidStatus.PENDING_MANUAL_APPROVAL):
            raise ValidationError("Cannot approve application that is not pending manual approval.")
        if (data['action'] == FinancialAidStatus.PENDING_MANUAL_APPROVAL and
                self.instance.status not in [FinancialAidStatus.PENDING_DOCS, FinancialAidStatus.DOCS_SENT]):
            raise ValidationError("Cannot mark documents as received for an application awaiting docs.")
        # Check tier program exists
        try:
            data["tier_program"] = TierProgram.objects.get(
                id=data["tier_program_id"],
                program_id=self.instance.tier_program.program_id,
                current=True
            )
        except TierProgram.DoesNotExist:
            raise ValidationError("Financial Aid Tier does not exist for this program.")
        return data

    def save(self):
        """
        Save method for this serializer
        """
<<<<<<< HEAD
=======
        # Save FinancialAid instance
>>>>>>> 0718c947
        self.instance.status = self.validated_data["action"]
        if self.instance.status == FinancialAidStatus.APPROVED:
            self.instance.tier_program = self.validated_data["tier_program"]
<<<<<<< HEAD
            self.instance.justification = self.validated_data["justification"]
            email_data.update({
                "subject": FINANCIAL_AID_APPROVAL_SUBJECT_TEXT,
                "body": FINANCIAL_AID_APPROVAL_MESSAGE_BODY
            })
=======
>>>>>>> 0718c947
        elif self.instance.status == FinancialAidStatus.REJECTED:
            # Not currently a valid status to save as
            self.instance.tier_program = get_no_discount_tier_program(self.instance.tier_program.program_id)
<<<<<<< HEAD
            self.instance.justification = self.validated_data["justification"]
            email_data.update({
                "subject": FINANCIAL_AID_REJECTION_SUBJECT_TEXT,
                "body": FINANCIAL_AID_REJECTION_MESSAGE_BODY
            })
        elif self.instance.status == FinancialAidStatus.PENDING_MANUAL_APPROVAL:
            # Doesn't assign tier_program or justification, only marks documents as received
            email_data.update({
                "subject": FINANCIAL_AID_DOCUMENTS_SUBJECT_TEXT,
                "body": FINANCIAL_AID_DOCUMENTS_MESSAGE_BODY
            })
=======
        elif self.instance.status == FinancialAidStatus.PENDING_MANUAL_APPROVAL:
            # This is intentionally left blank for clarity that this is a valid status for .save()
            pass
>>>>>>> 0718c947
        self.instance.save()

        # Send email notification
        MailgunClient.send_financial_aid_email(
            acting_user=self.context["request"].user,
            financial_aid=self.instance,
            **generate_financial_aid_email(self.instance)
        )

        return self.instance


class FinancialAidSerializer(serializers.ModelSerializer):
    """
    Serializer for indicating financial documents have been sent
    """
    def validate(self, data):
        """
        Validate method for this serializer
        """
        if self.instance.status != FinancialAidStatus.PENDING_DOCS:
            raise ValidationError(
                "Cannot indicate documents sent for an application that is not pending documents"
            )
        return data

    def save(self):
        """
        Save method for this serializer
        """
        self.instance.status = FinancialAidStatus.DOCS_SENT
        self.instance.date_documents_sent = self.validated_data["date_documents_sent"]
        self.instance.save()
        return self.instance

    class Meta:
        model = FinancialAid
        fields = ("date_documents_sent", )<|MERGE_RESOLUTION|>--- conflicted
+++ resolved
@@ -21,19 +21,10 @@
     determine_income_usd,
     get_no_discount_tier_program
 )
-<<<<<<< HEAD
 from financialaid.constants import (
-    FINANCIAL_AID_APPROVAL_MESSAGE_BODY,
-    FINANCIAL_AID_APPROVAL_SUBJECT_TEXT,
-    FINANCIAL_AID_REJECTION_MESSAGE_BODY,
-    FINANCIAL_AID_REJECTION_SUBJECT_TEXT,
-    FINANCIAL_AID_DOCUMENTS_SUBJECT_TEXT,
-    FINANCIAL_AID_DOCUMENTS_MESSAGE_BODY,
     FinancialAidJustification,
     FinancialAidStatus
 )
-=======
->>>>>>> 0718c947
 from financialaid.exceptions import NotSupportedException
 from financialaid.models import (
     FinancialAid,
@@ -175,41 +166,17 @@
         """
         Save method for this serializer
         """
-<<<<<<< HEAD
-=======
-        # Save FinancialAid instance
->>>>>>> 0718c947
         self.instance.status = self.validated_data["action"]
         if self.instance.status == FinancialAidStatus.APPROVED:
             self.instance.tier_program = self.validated_data["tier_program"]
-<<<<<<< HEAD
             self.instance.justification = self.validated_data["justification"]
-            email_data.update({
-                "subject": FINANCIAL_AID_APPROVAL_SUBJECT_TEXT,
-                "body": FINANCIAL_AID_APPROVAL_MESSAGE_BODY
-            })
-=======
->>>>>>> 0718c947
         elif self.instance.status == FinancialAidStatus.REJECTED:
             # Not currently a valid status to save as
             self.instance.tier_program = get_no_discount_tier_program(self.instance.tier_program.program_id)
-<<<<<<< HEAD
             self.instance.justification = self.validated_data["justification"]
-            email_data.update({
-                "subject": FINANCIAL_AID_REJECTION_SUBJECT_TEXT,
-                "body": FINANCIAL_AID_REJECTION_MESSAGE_BODY
-            })
-        elif self.instance.status == FinancialAidStatus.PENDING_MANUAL_APPROVAL:
-            # Doesn't assign tier_program or justification, only marks documents as received
-            email_data.update({
-                "subject": FINANCIAL_AID_DOCUMENTS_SUBJECT_TEXT,
-                "body": FINANCIAL_AID_DOCUMENTS_MESSAGE_BODY
-            })
-=======
         elif self.instance.status == FinancialAidStatus.PENDING_MANUAL_APPROVAL:
             # This is intentionally left blank for clarity that this is a valid status for .save()
             pass
->>>>>>> 0718c947
         self.instance.save()
 
         # Send email notification
