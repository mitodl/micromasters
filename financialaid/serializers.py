--- conflicted
+++ resolved
@@ -110,50 +110,11 @@
 
         # add auditing here
 
-<<<<<<< HEAD
-        return financial_aid
+        return self.instance
 
 
 class GetLearnerPriceForCourseSerializer(serializers.Serializer):
     """
-    Serializer for financial aid status
+    Serializer for retrieving learner price for course
     """
-    user_id = IntegerField()
-    action = ChoiceField(choices=[FinancialAidStatus.REJECTED, FinancialAidStatus.APPROVED])
-    tier_program_id = IntegerField()
-
-    def validate(self, data):
-        """
-        Validators for this serializer
-        """
-        data["financial_aid"] = get_object_or_404(
-            FinancialAid, id=data["financial_aid_id"]
-        )
-        try:
-            data["tier_program"] = TierProgram.objects.get(
-                id=data["tier_program_id"],
-                program=data["financial_aid"].tier_program.program_id
-            )
-        except TierProgram.DoesNotExist:
-            raise ValidationError("Financial Aid Tier does not exist for this program.")
-        return data
-
-    def save(self):
-        """
-        Save method for this serializer
-        """
-        financial_aid = self.validated_data["financial_aid"]
-        tier_program = self.validated_data["tier_program"]
-        financial_aid.status = self.validated_data["action"]
-        if financial_aid.status == FinancialAidStatus.APPROVED:
-            financial_aid.tier_program = tier_program
-        elif financial_aid.status == FinancialAidStatus.REJECTED:
-            financial_aid.tier_program = get_no_discount_tier_program(financial_aid.tier_program.program_id)
-        financial_aid.save()
-
-        # add auditing here
-
-        return financial_aid
-=======
-        return self.instance
->>>>>>> a8de6dd8
+    user_id = IntegerField()