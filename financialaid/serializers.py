"""
Serializers from financial aid
"""
import datetime

from django.shortcuts import get_object_or_404
from rest_framework import serializers
from rest_framework.exceptions import ValidationError
from rest_framework.fields import (
    CharField,
    ChoiceField,
    FloatField,
    IntegerField
)

from courses.models import Program
from dashboard.models import ProgramEnrollment
from financialaid.api import (
<<<<<<< HEAD
    determine_tier_program,
    determine_auto_approval,
    determine_income_usd
)
from financialaid.exceptions import NotSupportedException
from financialaid.models import (
    FinancialAid,
    FinancialAidStatus,
)
=======
    determine_auto_approval,
    determine_tier_program,
    get_no_discount_tier_program
)
from financialaid.constants import (
    FINANCIAL_AID_APPROVAL_MESSAGE_BODY,
    FINANCIAL_AID_APPROVAL_SUBJECT_TEXT,
    FINANCIAL_AID_REJECTION_MESSAGE_BODY,
    FINANCIAL_AID_REJECTION_SUBJECT_TEXT,
    FINANCIAL_AID_DOCUMENTS_SUBJECT_TEXT,
    FINANCIAL_AID_DOCUMENTS_MESSAGE_BODY
)
from financialaid.models import (
    FinancialAid,
    FinancialAidStatus,
    TierProgram
)
from mail.api import MailgunClient
>>>>>>> d33090fd


class FinancialAidRequestSerializer(serializers.Serializer):
    """
    Serializer for financial aid requests
    """
    original_income = FloatField(min_value=0)
    original_currency = CharField()
    program_id = IntegerField()

    def validate(self, data):
        """
        Validators for this serializer
        """
        data["program"] = get_object_or_404(Program, pk=data["program_id"])
        if not data["program"].financial_aid_availability:
            raise ValidationError("Financial aid not available for this program.")
        if not ProgramEnrollment.objects.filter(program=data["program"], user=self.context["request"].user).exists():
            raise ValidationError("User not in program.")
        return data

    def save(self):
        """
        Override save method
        """
        try:
            income_usd = determine_income_usd(
                self.validated_data["original_income"],
                self.validated_data["original_currency"]
            )
        except NotSupportedException:
            raise ValidationError("Currency not supported")
        user = self.context["request"].user
        tier_program = determine_tier_program(self.validated_data["program"], self.validated_data["original_income"])

        financial_aid = FinancialAid.objects.create(
            original_income=self.validated_data["original_income"],
            original_currency=self.validated_data["original_currency"],
            tier_program=tier_program,
            user=user,
            income_usd=income_usd,
            country_of_income=user.profile.country,
            date_exchange_rate=datetime.datetime.now()
        )

        if determine_auto_approval(financial_aid) is True:
            financial_aid.status = FinancialAidStatus.AUTO_APPROVED
        else:
            financial_aid.status = FinancialAidStatus.PENDING_DOCS
        financial_aid.save()

        # Add auditing here

        return financial_aid


class FinancialAidActionSerializer(serializers.Serializer):
    """
    Serializer for financial aid actions
    """
    action = ChoiceField(
        choices=[
            FinancialAidStatus.REJECTED,
            FinancialAidStatus.APPROVED,
            FinancialAidStatus.PENDING_MANUAL_APPROVAL
        ],
        write_only=True
    )
    tier_program_id = IntegerField(write_only=True)

    def validate(self, data):
        """
        Validators for this serializer
        """
        # Check that the previous financial aid status allows for the new status
        if (data['action'] == FinancialAidStatus.REJECTED and
                self.instance.status != FinancialAidStatus.PENDING_MANUAL_APPROVAL):
            raise ValidationError("Cannot reject application that is not pending manual approval.")
        if (data['action'] == FinancialAidStatus.APPROVED and
                self.instance.status != FinancialAidStatus.PENDING_MANUAL_APPROVAL):
            raise ValidationError("Cannot approve application that is not pending manual approval.")
        if (data['action'] == FinancialAidStatus.PENDING_MANUAL_APPROVAL and
                self.instance.status != FinancialAidStatus.PENDING_DOCS):
            raise ValidationError("Cannot mark documents as received for application not pending docs.")
        # Check tier program exists
        try:
            data["tier_program"] = TierProgram.objects.get(
                id=data["tier_program_id"],
                program_id=self.instance.tier_program.program_id,
                current=True
            )
        except TierProgram.DoesNotExist:
            raise ValidationError("Financial Aid Tier does not exist for this program.")
        return data

    def save(self):
        """
        Save method for this serializer
        """
        tier_program = self.validated_data["tier_program"]
        self.instance.status = self.validated_data["action"]
        if self.instance.status == FinancialAidStatus.APPROVED:
            self.instance.tier_program = tier_program
            email_data = {
                "subject": FINANCIAL_AID_APPROVAL_SUBJECT_TEXT,
                "body": FINANCIAL_AID_APPROVAL_MESSAGE_BODY,
                "recipient": self.instance.user.email
            }
        elif self.instance.status == FinancialAidStatus.REJECTED:
            self.instance.tier_program = get_no_discount_tier_program(self.instance.tier_program.program_id)
            email_data = {
                "subject": FINANCIAL_AID_REJECTION_SUBJECT_TEXT,
                "body": FINANCIAL_AID_REJECTION_MESSAGE_BODY,
                "recipient": self.instance.user.email
            }
        elif self.instance.status == FinancialAidStatus.PENDING_MANUAL_APPROVAL:
            email_data = {
                "subject": FINANCIAL_AID_DOCUMENTS_SUBJECT_TEXT,
                "body": FINANCIAL_AID_DOCUMENTS_MESSAGE_BODY,
                "recipient": self.instance.user.email
            }
        self.instance.save()
        # Send email notification
        MailgunClient.send_financial_aid_email(**email_data)

        return self.instance<|MERGE_RESOLUTION|>--- conflicted
+++ resolved
@@ -16,19 +16,9 @@
 from courses.models import Program
 from dashboard.models import ProgramEnrollment
 from financialaid.api import (
-<<<<<<< HEAD
-    determine_tier_program,
-    determine_auto_approval,
-    determine_income_usd
-)
-from financialaid.exceptions import NotSupportedException
-from financialaid.models import (
-    FinancialAid,
-    FinancialAidStatus,
-)
-=======
     determine_auto_approval,
     determine_tier_program,
+    determine_income_usd,
     get_no_discount_tier_program
 )
 from financialaid.constants import (
@@ -39,13 +29,13 @@
     FINANCIAL_AID_DOCUMENTS_SUBJECT_TEXT,
     FINANCIAL_AID_DOCUMENTS_MESSAGE_BODY
 )
+from financialaid.exceptions import NotSupportedException
 from financialaid.models import (
     FinancialAid,
     FinancialAidStatus,
     TierProgram
 )
 from mail.api import MailgunClient
->>>>>>> d33090fd
 
 
 class FinancialAidRequestSerializer(serializers.Serializer):
