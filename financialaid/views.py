--- conflicted
+++ resolved
@@ -37,11 +37,8 @@
 from financialaid.serializers import (
     FinancialAidActionSerializer,
     FinancialAidRequestSerializer,
-<<<<<<< HEAD
+    FinancialAidSerializer,
     FinancialAidSkipSerializer
-=======
-    FinancialAidSerializer
->>>>>>> fd72f0ac
 )
 from roles.roles import Permissions
 from ui.views import get_bundle_url
