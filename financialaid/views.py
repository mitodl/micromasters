"""
Views from financialaid
"""
import json

from django.conf import settings
from django.views.generic import ListView
from django.views.generic.detail import SingleObjectMixin
from rest_framework.authentication import SessionAuthentication
from rest_framework.generics import CreateAPIView
from rest_framework.permissions import IsAuthenticated

<<<<<<< HEAD
from financialaid.models import FinancialAidStatus, FinancialAid
=======
>>>>>>> 6d9dfd2e
from financialaid.serializers import FinancialAidSerializer
from ui.views import get_bundle_url


class IncomeValidationView(CreateAPIView):
    """
    View for income validation API. Takes income and currency, then determines whether review
    is necessary, and if not, sets the appropriate tier for personalized pricing.
    """
    serializer_class = FinancialAidSerializer
    authentication_classes = (SessionAuthentication, )
    permission_classes = (IsAuthenticated, )


class ReviewFinancialAidView(ListView):
    paginate_by = 10
    queryset = FinancialAid.objects.all()
    context_object_name = "financial_aid_objects"
    template_name = "review_financial_aid.html"

    def get_context_data(self, **kwargs):
        context = super().get_context_data(**kwargs)
        context["style_src"] = get_bundle_url(self.request, "style.js")
        context["dashboard_src"] = get_bundle_url(self.request, "dashboard.js")
        js_settings = {
            "gaTrackingID": settings.GA_TRACKING_ID,
            "reactGaDebug": settings.REACT_GA_DEBUG,
            "authenticated": not self.request.user.is_anonymous(),
            "edx_base_url": settings.EDXORG_BASE_URL,
        }
        context["js_settings_json"] = json.dumps(js_settings)
        return context

# class ReviewFinancialAidView(ReactView):
#     """
#     View for users pages. This gets handled by the dashboard view like all other
#     React handled views, but we also want to return a 404 if the user does not exist.
#     """
#     def get(self, request, *args, **kwargs):
#         """
#         Handle GET requests
#         """
#         user = kwargs.pop('user')
#         if user is not None:
#             if not CanSeeIfNotPrivate().has_permission(request, self):
#                 raise Http404
#         elif request.user.is_anonymous():
#             # /users/ redirects to logged in user's page, but user is not logged in here
#             raise Http404
# 
#         return super(UsersView, self).get(request, *args, **kwargs)<|MERGE_RESOLUTION|>--- conflicted
+++ resolved
@@ -5,15 +5,11 @@
 
 from django.conf import settings
 from django.views.generic import ListView
-from django.views.generic.detail import SingleObjectMixin
 from rest_framework.authentication import SessionAuthentication
 from rest_framework.generics import CreateAPIView
 from rest_framework.permissions import IsAuthenticated
 
-<<<<<<< HEAD
-from financialaid.models import FinancialAidStatus, FinancialAid
-=======
->>>>>>> 6d9dfd2e
+from financialaid.models import FinancialAid
 from financialaid.serializers import FinancialAidSerializer
 from ui.views import get_bundle_url
 
@@ -45,23 +41,4 @@
             "edx_base_url": settings.EDXORG_BASE_URL,
         }
         context["js_settings_json"] = json.dumps(js_settings)
-        return context
-
-# class ReviewFinancialAidView(ReactView):
-#     """
-#     View for users pages. This gets handled by the dashboard view like all other
-#     React handled views, but we also want to return a 404 if the user does not exist.
-#     """
-#     def get(self, request, *args, **kwargs):
-#         """
-#         Handle GET requests
-#         """
-#         user = kwargs.pop('user')
-#         if user is not None:
-#             if not CanSeeIfNotPrivate().has_permission(request, self):
-#                 raise Http404
-#         elif request.user.is_anonymous():
-#             # /users/ redirects to logged in user's page, but user is not logged in here
-#             raise Http404
-# 
-#         return super(UsersView, self).get(request, *args, **kwargs)+        return context