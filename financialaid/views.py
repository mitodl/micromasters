"""
Views for financialaid
"""
import json

from django.conf import settings
from django.contrib.auth.mixins import UserPassesTestMixin
from django.db.models import F
from django.views.generic import ListView
from rest_framework.authentication import SessionAuthentication
from rest_framework.generics import (
    CreateAPIView,
    get_object_or_404,
    UpdateAPIView
)
from rest_framework.permissions import IsAuthenticated
from rest_framework.response import Response
from rest_framework.views import APIView
from rolepermissions.verifications import has_object_permission

from courses.models import Program
from dashboard.models import ProgramEnrollment
from financialaid.api import get_formatted_course_price
from financialaid.models import (
    FinancialAid,
    FinancialAidStatus,
    TierProgram
)
from financialaid.permissions import (
    UserCanEditFinancialAid,
    FinancialAidUserMatchesLoggedInUser
)
from financialaid.serializers import (
    FinancialAidActionSerializer,
    FinancialAidRequestSerializer,
    FinancialAidSerializer
)
from roles.roles import Permissions
from ui.views import get_bundle_url


class FinancialAidRequestView(CreateAPIView):
    """
    View for financial aid request API. Takes income, currency, and program, then determines whether review
    is necessary, and if not, sets the appropriate tier for personalized pricing.
    """
    serializer_class = FinancialAidRequestSerializer
    authentication_classes = (SessionAuthentication, )
    permission_classes = (IsAuthenticated, )

    def get_queryset(self):  # pragma: no cover
        """
        Allows the DRF helper pages to load - not available in production
        """
        return None


class ReviewFinancialAidView(UserPassesTestMixin, ListView):
    """
    View for reviewing financial aid requests.
    Note: In the future, it may be worth factoring out the code for sorting into its own subclass of ListView
    """
    paginate_by = 50
    context_object_name = "financial_aid_objects"
    template_name = "review_financial_aid.html"
    # If user doesn't pass test_func, raises exception instead of redirecting to login url
    raise_exception = True
    # Used to modify queryset and in context
    selected_status = None
    program = None
    course_price = None
    # Used for sorting
    sort_field = None
    sort_direction = ""
    sort_field_info = None
    sort_fields = {
        "first_name": {
            "display": "First Name"
        },
        "last_name": {
            "display": "Last Name"
        },
        "location": {
            "display": "Location"
        },
        "adjusted_cost": {
            "display": "Adjusted Cost"
        },
        "reported_income": {
            "display": "Reported Income"
        },
    }
    sort_field_mappings = {
        "first_name": "user__profile__first_name",
        "last_name": "user__profile__last_name",
        "location": "user__profile__city",
        "reported_income": "income_usd",
    }
    default_sort_field = "first_name"

    def test_func(self):
        """
        Validate user permissions (Analogous to permissions_classes for DRF)
        """
        self.program = get_object_or_404(
            Program,
            id=self.kwargs["program_id"],  # pylint: disable=unsubscriptable-object
            live=True,
            financial_aid_availability=True
        )
        return has_object_permission(Permissions.CAN_EDIT_FINANCIAL_AID, self.request.user, self.program)

    def get_context_data(self, **kwargs):
        """
        Gets context for view
        """
        context = super().get_context_data(**kwargs)

        # Constants required in view
        context["selected_status"] = self.selected_status
        context["current_sort_field"] = "{sort_direction}{sort_field}".format(
            sort_direction=self.sort_direction,
            sort_field=self.sort_field
        )
        context["current_program_id"] = self.program.id
        context["tier_programs"] = TierProgram.objects.filter(
            program_id=context["current_program_id"]
        ).order_by(
            "discount_amount"
        ).annotate(
            adjusted_cost=self.course_price - F("discount_amount")
        )

        # Create ordered list of (financial aid status, financial message)
        messages = FinancialAidStatus.STATUS_MESSAGES_DICT
        message_order = (
            FinancialAidStatus.PENDING_MANUAL_APPROVAL,
            FinancialAidStatus.APPROVED,
            FinancialAidStatus.REJECTED,
            FinancialAidStatus.AUTO_APPROVED
        )
        context["financial_aid_statuses"] = (
            (status, "Show: {message}".format(message=messages[status]))
            for status in message_order
        )

        # Get sort field information
        sort_link_order = (
            "first_name",
            "last_name",
            "location",
            "adjusted_cost",
            "reported_income",
        )
        new_sort_direction = "" if self.sort_direction == "-" else "-"
        context["sort_field_info"] = (
            {
                # For appending the sort_by get param on url
                "sort_field": "{sort_direction}{sort_field}".format(
                    # If this field is our current sort field, we want to toggle the sort direction, else default ""
                    sort_direction=new_sort_direction if field == self.sort_field else "",
                    sort_field=field
                ),
                # If this field is the current sort field, we want to indicate the current sort direction
                "direction_display": self.sort_direction if field == self.sort_field else None,
                "display": self.sort_fields[field]["display"]
            }
            for field in sort_link_order
        )

        # Required for styling
        context["style_src"] = get_bundle_url(self.request, "style.js")
        context["dashboard_src"] = get_bundle_url(self.request, "dashboard.js")
        js_settings = {
            "gaTrackingID": settings.GA_TRACKING_ID,
            "reactGaDebug": settings.REACT_GA_DEBUG,
            "authenticated": not self.request.user.is_anonymous(),
            "edx_base_url": settings.EDXORG_BASE_URL,
        }
        context["js_settings_json"] = json.dumps(js_settings)
        return context

    def get_queryset(self):
        """
        Gets queryset for ListView to return to view
        """
        # Filter by program (self.program set in test_func())
        financial_aids = FinancialAid.objects.filter(
            tier_program__program=self.program
        )

        # Filter by status
        self.selected_status = self.kwargs.get("status", None)
        if self.selected_status is None or self.selected_status not in FinancialAidStatus.ALL_STATUSES:
            self.selected_status = FinancialAidStatus.PENDING_MANUAL_APPROVAL
        financial_aids = financial_aids.filter(status=self.selected_status)

        # Annotate with adjusted cost
        self.course_price = self.program.get_course_price()
        financial_aids = financial_aids.annotate(adjusted_cost=self.course_price - F("tier_program__discount_amount"))

        # Sort by field
        self.sort_field = self.request.GET.get("sort_by", self.default_sort_field)
        if self.sort_field.startswith("-"):
            self.sort_field = self.sort_field[1:]
            # Defined above: self.sort_direction = ""
            self.sort_direction = "-"
        if self.sort_field not in self.sort_fields:
            self.sort_field = self.default_sort_field
            self.sort_direction = ""
        financial_aids = financial_aids.order_by(
            "{sort_direction}{sort_field}".format(
                sort_direction=self.sort_direction,
                sort_field=self.sort_field_mappings.get(self.sort_field, self.sort_field)
            )
        )

        return financial_aids


class FinancialAidActionView(UpdateAPIView):
    """
    View for rejecting and approving financial aid requests
    """
    serializer_class = FinancialAidActionSerializer
    permission_classes = (IsAuthenticated, UserCanEditFinancialAid)
    lookup_field = "id"
    lookup_url_kwarg = "financial_aid_id"
    queryset = FinancialAid.objects.all()


<<<<<<< HEAD
class FinancialAidDetailView(UpdateAPIView):
    """
    View for updating a FinancialAid record
    """
    serializer_class = FinancialAidSerializer
    authentication_classes = (SessionAuthentication, )
    permission_classes = (IsAuthenticated, FinancialAidUserMatchesLoggedInUser)
    lookup_field = "id"
    lookup_url_kwarg = "financial_aid_id"
    queryset = FinancialAid.objects.all()


class GetLearnerPriceForCourseView(APIView):
=======
class CoursePriceListView(APIView):
>>>>>>> cc7b3506
    """
    View for retrieving a learner's price for course runs in all enrolled programs
    """
    authentication_classes = (SessionAuthentication,)
    permission_classes = (IsAuthenticated,)

    def get(self, request, *args, **kwargs):
        """
        GET handler
        """
        user = request.user
        program_enrollments = (
            ProgramEnrollment.objects
            .select_related('user', 'program')
            .filter(user=user, program__live=True).all()
        )
        formatted_course_prices = []
        for program_enrollment in program_enrollments:
            response_dict = get_formatted_course_price(program_enrollment)
            formatted_course_prices.append(response_dict)
        return Response(data=formatted_course_prices)


class CoursePriceDetailView(APIView):
    """
    View for retrieving a learner's price for a course run
    """
    authentication_classes = (SessionAuthentication, )
    permission_classes = (IsAuthenticated, )

    def get(self, request, *args, **kwargs):
        """
        GET handler
        """
        user = request.user
        program_enrollment = get_object_or_404(
            ProgramEnrollment,
            user=user,
            program__id=self.kwargs["program_id"],
            program__live=True
        )
        return Response(
            data=get_formatted_course_price(program_enrollment)
        )<|MERGE_RESOLUTION|>--- conflicted
+++ resolved
@@ -229,7 +229,6 @@
     queryset = FinancialAid.objects.all()
 
 
-<<<<<<< HEAD
 class FinancialAidDetailView(UpdateAPIView):
     """
     View for updating a FinancialAid record
@@ -242,10 +241,7 @@
     queryset = FinancialAid.objects.all()
 
 
-class GetLearnerPriceForCourseView(APIView):
-=======
 class CoursePriceListView(APIView):
->>>>>>> cc7b3506
     """
     View for retrieving a learner's price for course runs in all enrolled programs
     """
