"""
Views for financialaid
"""
import json

from django.conf import settings
from django.contrib.auth.mixins import UserPassesTestMixin
from django.db.models import F
from django.views.generic import ListView
from rest_framework.authentication import SessionAuthentication
from rest_framework.generics import (
    CreateAPIView,
    get_object_or_404,
    GenericAPIView
)
from rest_framework.mixins import UpdateModelMixin
from rest_framework.permissions import IsAuthenticated
from rest_framework.response import Response
from rest_framework.status import HTTP_200_OK
from rolepermissions.verifications import has_object_permission

from courses.models import Program, CourseRun
from ecommerce.models import CoursePrice
from financialaid.models import (
    FinancialAid,
    FinancialAidStatus,
    TierProgram
)
from financialaid.permissions import UserCanEditFinancialAid
from financialaid.serializers import (
    IncomeValidationSerializer,
    FinancialAidActionSerializer
)
from roles.roles import Permissions
from ui.views import get_bundle_url


class IncomeValidationView(CreateAPIView):
    """
    View for income validation API. Takes income and currency, then determines whether review
    is necessary, and if not, sets the appropriate tier for personalized pricing.
    """
    serializer_class = IncomeValidationSerializer
    authentication_classes = (SessionAuthentication, )
    permission_classes = (IsAuthenticated, )

    def get_queryset(self):  # pragma: no cover
        """
        Allows the DRF helper pages to load - not available in production
        """
        return None


class ReviewFinancialAidView(UserPassesTestMixin, ListView):
    """
    View for reviewing financial aid requests.
    Note: In the future, it may be worth factoring out the code for sorting into its own subclass of ListView
    """
    paginate_by = 10
    context_object_name = "financial_aid_objects"
    template_name = "review_financial_aid.html"
    # If user doesn't pass test_func, raises exception instead of redirecting to login url
    raise_exception = True
    # Used to modify queryset and in context
    selected_status = None
    program = None
    # Used for sorting
    sort_field = None
    sort_direction = ""
    sort_field_info = None
    sort_fields = {
        "first_name": {
            "display": "First Name"
        },
        "last_name": {
            "display": "Last Name"
        },
        "location": {
            "display": "Location"
        },
        "adjusted_cost": {
            "display": "Adjusted Cost"
        },
        "reported_income": {
            "display": "Reported Income"
        },
    }
    sort_field_mappings = {
        "first_name": "user__profile__first_name",
        "last_name": "user__profile__last_name",
        "location": "user__profile__city",
        "adjusted_cost": "adjusted_price",
        "reported_income": "income_usd",
    }
    default_sort_field = "first_name"

    def test_func(self):
        """
        Validate user permissions (Analogous to permissions_classes for DRF)
        """
        self.program = get_object_or_404(Program, id=self.kwargs.get("program_id", None))
        return has_object_permission(Permissions.CAN_EDIT_FINANCIAL_AID, self.request.user, self.program)

    def get_context_data(self, **kwargs):
        """
        Gets context for view
        """
        context = super().get_context_data(**kwargs)

        # Constants required in view
        context["selected_status"] = self.selected_status
        context["current_program_id"] = self.program.id

        # Create ordered list of (financial aid status, financial message)
        messages = FinancialAidStatus.STATUS_MESSAGES_DICT
        message_order = (
            FinancialAidStatus.PENDING_MANUAL_APPROVAL,
            FinancialAidStatus.APPROVED,
            FinancialAidStatus.REJECTED,
            FinancialAidStatus.AUTO_APPROVED
        )
        context["financial_aid_statuses"] = (
            (status, "Show: {message}".format(message=messages[status]))
            for status in message_order
        )

        # Get sort field information
        sort_link_order = (
            "first_name",
            "last_name",
            "location",
            "adjusted_cost",
            "reported_income",
        )
        new_sort_direction = "" if self.sort_direction == "-" else "-"
        context["sort_field_info"] = (
            {
                # For appending the sort_by get param on url
                "sort_field": "{sort_direction}{sort_field}".format(
                    # If this field is our current sort field, we want to toggle the sort direction, else default ""
                    sort_direction=new_sort_direction if field == self.sort_field else "",
                    sort_field=field
                ),
                # If this field is the current sort field, we want to indicate the current sort direction
                "direction_display": self.sort_direction if field == self.sort_field else None,
                "display": self.sort_fields[field]["display"]
            }
            for field in sort_link_order
        )

        # Required for styling
        context["style_src"] = get_bundle_url(self.request, "style.js")
        context["dashboard_src"] = get_bundle_url(self.request, "dashboard.js")
        js_settings = {
            "gaTrackingID": settings.GA_TRACKING_ID,
            "reactGaDebug": settings.REACT_GA_DEBUG,
            "authenticated": not self.request.user.is_anonymous(),
            "edx_base_url": settings.EDXORG_BASE_URL,
        }
        context["js_settings_json"] = json.dumps(js_settings)
        return context

    def get_queryset(self):
        """
        Gets queryset for ListView to return to view
        """
        # Filter by availability
        financial_aids = FinancialAid.objects.filter(
            tier_program__program__live=True,
            tier_program__program__financial_aid_availability=True
        )

        # Filter by program (self.program set in test_func())
        financial_aids = financial_aids.filter(
            tier_program__program=self.program,
        )

        # Filter by status
        self.selected_status = self.kwargs.get("status", None)
        if self.selected_status is None or self.selected_status not in FinancialAidStatus.ALL_STATUSES:
            self.selected_status = FinancialAidStatus.PENDING_MANUAL_APPROVAL
        financial_aids = financial_aids.filter(status=self.selected_status)

        # Sort by field
        self.sort_field = self.request.GET.get("sort_by", self.default_sort_field)
        if self.sort_field.startswith("-"):
            self.sort_field = self.sort_field[1:]
            # Defined above: self.sort_direction = ""
            self.sort_direction = "-"
        if self.sort_field not in self.sort_fields:
            self.sort_field = self.default_sort_field
            self.sort_direction = ""
        financial_aids = financial_aids.order_by(
            "{sort_direction}{sort_field}".format(
                sort_direction=self.sort_direction,
                sort_field=self.sort_field_mappings.get(self.sort_field, self.sort_field)
            )
        )

<<<<<<< HEAD
        return financial_aids


class FinancialAidActionView(UpdateModelMixin, GenericAPIView):
    """
    View for rejecting and approving financial aid requests
    """
    serializer_class = FinancialAidActionSerializer
    permission_classes = (IsAuthenticated, UserCanEditFinancialAid, )

    def post(self, request, *args, **kwargs):
        """
        Post request for FinancialAidActionView
        """
        serializer = self.serializer_class(data=request.POST)
        serializer.is_valid(raise_exception=True)
        self.check_object_permissions(
            self.request,
            serializer.validated_data["financial_aid"].tier_program.program_id
        )
        self.perform_update(serializer)
        return Response(
            status=HTTP_200_OK,
            data={}
        )
=======
        # Add adjusted cost and TierPrograms valid for selection for each FinancialAid object
        # Note: iterating through this queryset, if large, can be very costly in terms of memory/time,
        # but it is done here to simplify the templates.
        # Get program ids and associated tier programs
        program_ids = Program.objects.filter(
            live=True,
            financial_aid_availability=True
        ).values_list(
            "id",
            flat=True
        )
        # Get course price to calculate adjusted cost
        # Note: This implementation of retrieving a course price is a naive lookup that assumes
        # all course runs and courses will be the same price for the foreseeable future,
        # irrespective of the program. Therefore we can just take the price from any currently
        # enroll-able course run.
        course_price = CoursePrice.objects.filter(
            is_valid=True,
            course_run__in=CourseRun.objects.filter(
                course__program_id=self.program.id
            ).filter(
                CourseRun.get_active_enrollment_queryset()
            )
        ).first()
        tier_programs = {
            program_id: TierProgram.objects.filter(
                program_id=program_id
            ).order_by(
                "discount_amount"
            ).annotate(
                adjusted_cost=course_price.price - F("discount_amount")
            )
            for program_id in program_ids
        }
        for fa in financial_aids:
            fa.tier_programs = tier_programs.get(fa.tier_program.program_id, None)

        return financial_aids
>>>>>>> a78d8b5d
<|MERGE_RESOLUTION|>--- conflicted
+++ resolved
@@ -197,33 +197,6 @@
             )
         )
 
-<<<<<<< HEAD
-        return financial_aids
-
-
-class FinancialAidActionView(UpdateModelMixin, GenericAPIView):
-    """
-    View for rejecting and approving financial aid requests
-    """
-    serializer_class = FinancialAidActionSerializer
-    permission_classes = (IsAuthenticated, UserCanEditFinancialAid, )
-
-    def post(self, request, *args, **kwargs):
-        """
-        Post request for FinancialAidActionView
-        """
-        serializer = self.serializer_class(data=request.POST)
-        serializer.is_valid(raise_exception=True)
-        self.check_object_permissions(
-            self.request,
-            serializer.validated_data["financial_aid"].tier_program.program_id
-        )
-        self.perform_update(serializer)
-        return Response(
-            status=HTTP_200_OK,
-            data={}
-        )
-=======
         # Add adjusted cost and TierPrograms valid for selection for each FinancialAid object
         # Note: iterating through this queryset, if large, can be very costly in terms of memory/time,
         # but it is done here to simplify the templates.
@@ -262,4 +235,27 @@
             fa.tier_programs = tier_programs.get(fa.tier_program.program_id, None)
 
         return financial_aids
->>>>>>> a78d8b5d
+
+
+class FinancialAidActionView(UpdateModelMixin, GenericAPIView):
+    """
+    View for rejecting and approving financial aid requests
+    """
+    serializer_class = FinancialAidActionSerializer
+    permission_classes = (IsAuthenticated, UserCanEditFinancialAid, )
+
+    def post(self, request, *args, **kwargs):
+        """
+        Post request for FinancialAidActionView
+        """
+        serializer = self.serializer_class(data=request.POST)
+        serializer.is_valid(raise_exception=True)
+        self.check_object_permissions(
+            self.request,
+            serializer.validated_data["financial_aid"].tier_program.program_id
+        )
+        self.perform_update(serializer)
+        return Response(
+            status=HTTP_200_OK,
+            data={}
+        )