--- conflicted
+++ resolved
@@ -23,7 +23,12 @@
     authentication_classes = (SessionAuthentication, )
     permission_classes = (IsAuthenticated, )
 
-<<<<<<< HEAD
+    def get_queryset(self):
+        """
+        Used for returning the view, which hasn't been defined yet.
+        """
+        return None
+
 
 class ReviewFinancialAidView(ListView):
     """
@@ -71,11 +76,4 @@
         self.selected_status = self.kwargs.get("status", None)
         if self.selected_status is None or self.selected_status not in FinancialAidStatus.ALL_STATUSES:
             self.selected_status = FinancialAidStatus.PENDING_MANUAL_APPROVAL
-        return FinancialAid.objects.filter(status=self.selected_status)
-=======
-    def get_queryset(self):
-        """
-        Used for returning the view, which hasn't been defined yet.
-        """
-        return None
->>>>>>> e254cb78
+        return FinancialAid.objects.filter(status=self.selected_status)