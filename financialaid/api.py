"""
API helper functions for financialaid
"""
from financialaid.constants import COUNTRY_INCOME_THRESHOLDS, DEFAULT_INCOME_THRESHOLD
from financialaid.models import TierProgram


def determine_tier_program(program, income):
    """
    Determines and returns the TierProgram for a given income.
    Args:
        program (Program): the Program to determine a TierProgram for
        income (numeric): the income of the User
    Returns:
        (TierProgram): the TierProgram for the Program given the User's income
    """
    # To determine the tier for a user, find the set of every tier whose income threshold is
    # less than or equal to the income of the user. The highest tier out of that set will
    # be the tier assigned to the user.
    tier_programs_set = program.tier_programs.filter(current=True, income_threshold__lte=income)
    tier_program = tier_programs_set.order_by("-income_threshold").first()
    return tier_program


def determine_auto_approval(financial_aid):
    """
    Takes income and country code and returns a boolean if auto-approved.
    Args:
        financial_aid (FinancialAid): the financial aid object to determine auto-approval
    Returns:
        (boolean): True if auto-approved, False if not
    """
    income_threshold = COUNTRY_INCOME_THRESHOLDS.get(financial_aid.country_of_income, DEFAULT_INCOME_THRESHOLD)
    # The income_threshold == 0 is because in all cases BUT threshold == 0, it's strictly > instead of >=
    return financial_aid.income_usd > income_threshold or income_threshold == 0


<<<<<<< HEAD
def get_no_discount_tier_program(program):
    """
    Takes a program_id and returns the no discount TierProgram for that Program
    Args:
        program (Program): the id of the Program object
    Returns:
        (TierProgram): the no discount TierProgram program associated with the Program
    """
    return TierProgram.objects.get(program=program, discount_amount=0)
=======
def get_no_discount_tier_program(program_id):
    """
    Takes a program_id and returns the no discount TierProgram for that Program
    Args:
        program_id (int): the id of the Program object
    Returns:
        TierProgram: the no discount TierProgram program associated with the Program
    """
    return TierProgram.objects.get(program_id=program_id, current=True, discount_amount=0)
>>>>>>> f8f300f6
<|MERGE_RESOLUTION|>--- conflicted
+++ resolved
@@ -35,17 +35,6 @@
     return financial_aid.income_usd > income_threshold or income_threshold == 0
 
 
-<<<<<<< HEAD
-def get_no_discount_tier_program(program):
-    """
-    Takes a program_id and returns the no discount TierProgram for that Program
-    Args:
-        program (Program): the id of the Program object
-    Returns:
-        (TierProgram): the no discount TierProgram program associated with the Program
-    """
-    return TierProgram.objects.get(program=program, discount_amount=0)
-=======
 def get_no_discount_tier_program(program_id):
     """
     Takes a program_id and returns the no discount TierProgram for that Program
@@ -54,5 +43,4 @@
     Returns:
         TierProgram: the no discount TierProgram program associated with the Program
     """
-    return TierProgram.objects.get(program_id=program_id, current=True, discount_amount=0)
->>>>>>> f8f300f6
+    return TierProgram.objects.get(program_id=program_id, current=True, discount_amount=0)