"""
Tests for financial aid api
"""
import json

from datetime import datetime, timedelta
from django.db.models.signals import post_save
from factory.django import mute_signals

from courses.factories import ProgramFactory, CourseRunFactory
from dashboard.models import ProgramEnrollment
<<<<<<< HEAD
from financialaid.api import (
    determine_tier_program,
    determine_auto_approval,
    determine_income_usd
)
from financialaid.constants import COUNTRY_INCOME_THRESHOLDS
from financialaid.factories import TierProgramFactory, FinancialAidFactory
from financialaid.models import CurrencyExchangeRate
=======
from ecommerce.factories import CoursePriceFactory
from financialaid.api import (
    determine_tier_program,
    determine_auto_approval,
    get_no_discount_tier_program, get_course_price_for_learner)
from financialaid.constants import COUNTRY_INCOME_THRESHOLDS
from financialaid.factories import (
    TierProgramFactory,
    FinancialAidFactory
)
from financialaid.models import FinancialAidStatus
>>>>>>> d33090fd
from profiles.factories import ProfileFactory
from roles.models import Role
from roles.roles import Staff, Instructor
from search.base import ESTestCase


class FinancialAidBaseTestCase(ESTestCase):
    """
    Base test case for financial aid test setup
    """
    @classmethod
    def setUpTestData(cls):
        with mute_signals(post_save):
            cls.profile = ProfileFactory.create()
            cls.profile2 = ProfileFactory.create()
            cls.staff_user_profile = ProfileFactory.create()
            cls.staff_user_profile2 = ProfileFactory.create()
            cls.instructor_user_profile = ProfileFactory.create()
            cls.enrolled_profile = ProfileFactory.create()
            cls.enrolled_profile2 = ProfileFactory.create()
            cls.enrolled_profile3 = ProfileFactory.create()
        cls.program = ProgramFactory.create(
            financial_aid_availability=True,
            live=True
        )
        cls.course_run = CourseRunFactory.create(
            enrollment_end=datetime.utcnow() + timedelta(hours=1),
            program=cls.program
        )
        cls.course_price = CoursePriceFactory.create(
            course_run=cls.course_run,
            is_valid=True
        )
        cls.tier_programs = {
            "0k": TierProgramFactory.create(program=cls.program, income_threshold=0, current=True),
            "15k": TierProgramFactory.create(program=cls.program, income_threshold=15000, current=True),
            "50k": TierProgramFactory.create(program=cls.program, income_threshold=50000, current=True),
            "100k": TierProgramFactory.create(
                program=cls.program,
                income_threshold=100000,
                current=True,
                discount_amount=0
            ),
            "150k_not_current": TierProgramFactory.create(program=cls.program, income_threshold=150000, current=False)
        }
        cls.program_enrollment = ProgramEnrollment.objects.create(
            user=cls.profile.user,
            program=cls.program
        )
<<<<<<< HEAD
        CurrencyExchangeRate.objects.create(
            currency_code="GHI",
            exchange_rate=1.5
        )
=======
        # Role for self.staff_user
        Role.objects.create(
            user=cls.staff_user_profile.user,
            program=cls.program,
            role=Staff.ROLE_ID,
        )
        # Role for self.staff_user_profile2.user
        cls.program2 = ProgramFactory.create(
            financial_aid_availability=True,
            live=True
        )
        Role.objects.create(
            user=cls.staff_user_profile2.user,
            program=cls.program2,
            role=Staff.ROLE_ID
        )
        # Role for self.instructor
        Role.objects.create(
            user=cls.instructor_user_profile.user,
            program=cls.program,
            role=Instructor.ROLE_ID
        )
        # Program enrollments for course price
        ProgramEnrollment.objects.create(
            user=cls.enrolled_profile.user,
            program=cls.program
        )
        ProgramEnrollment.objects.create(
            user=cls.enrolled_profile2.user,
            program=cls.program
        )
        ProgramEnrollment.objects.create(
            user=cls.enrolled_profile3.user,
            program=cls.program
        )
        cls.financialaid_approved = FinancialAidFactory.create(
            user=cls.enrolled_profile.user,
            tier_program=cls.tier_programs["15k"],
            status=FinancialAidStatus.APPROVED
        )
        cls.financialaid_pending = FinancialAidFactory.create(
            user=cls.enrolled_profile2.user,
            tier_program=cls.tier_programs["15k"],
            status=FinancialAidStatus.PENDING_MANUAL_APPROVAL
        )

    @staticmethod
    def assert_http_status(method, url, status, data=None, content_type="application/json", **kwargs):
        """
        Helper method for asserting an HTTP status. Returns the response for further tests if needed.
        Args:
            method (method): which http method to use (e.g. self.client.put)
            url (str): url for request
            status (int): http status code
            data (dict): data for request
            content_type (str): content_type for request
            **kwargs: any additional kwargs to pass into method
        Returns:
            rest_framework.response.Response
        """
        if data is not None:
            kwargs["data"] = json.dumps(data)
        resp = method(url, content_type=content_type, **kwargs)
        assert resp.status_code == status
        return resp
>>>>>>> d33090fd


class FinancialAidAPITests(FinancialAidBaseTestCase):
    """
    Tests for financialaid api backend
    """
    def setUp(self):
        super().setUp()
        self.program.refresh_from_db()

    def test_determine_tier_program(self):
        """
        Tests determine_tier_program()
        """
        assert determine_tier_program(self.program, 0) == self.tier_programs["0k"]
        assert determine_tier_program(self.program, 1000) == self.tier_programs["0k"]
        assert determine_tier_program(self.program, 15000) == self.tier_programs["15k"]
        assert determine_tier_program(self.program, 23500) == self.tier_programs["15k"]
        assert determine_tier_program(self.program, 50000) == self.tier_programs["50k"]
        assert determine_tier_program(self.program, 72800) == self.tier_programs["50k"]
        assert determine_tier_program(self.program, 100000) == self.tier_programs["100k"]
        assert determine_tier_program(self.program, 34938234) == self.tier_programs["100k"]
        assert determine_tier_program(self.program, 34938234) != self.tier_programs["150k_not_current"]

    def test_determine_auto_approval(self):  # pylint: disable=no-self-use
        """
        Tests determine_auto_approval()
        """
        # Assumes US threshold is 100000
        assert COUNTRY_INCOME_THRESHOLDS["US"] == 100000
        financial_aid = FinancialAidFactory.create(
            income_usd=150000,
            country_of_income="US"
        )
        assert determine_auto_approval(financial_aid) is True
        financial_aid = FinancialAidFactory.create(
            income_usd=1000,
            country_of_income="US"
        )
        assert not determine_auto_approval(financial_aid)
        financial_aid = FinancialAidFactory.create(
            income_usd=0,
            country_of_income="US"
        )
        assert not determine_auto_approval(financial_aid)

        # Assumes MX threshold is 50000
        assert COUNTRY_INCOME_THRESHOLDS["MX"] == 50000
        financial_aid = FinancialAidFactory.create(
            income_usd=55000,
            country_of_income="MX"
        )
        assert determine_auto_approval(financial_aid) is True
        financial_aid = FinancialAidFactory.create(
            income_usd=45000,
            country_of_income="MX"
        )
        assert not determine_auto_approval(financial_aid)

        # Assumes IN threshold is 15000
        assert COUNTRY_INCOME_THRESHOLDS["IN"] == 15000
        financial_aid = FinancialAidFactory.create(
            income_usd=20000,
            country_of_income="IN"
        )
        assert determine_auto_approval(financial_aid) is True
        financial_aid = FinancialAidFactory.create(
            income_usd=1000,
            country_of_income="IN"
        )
        assert not determine_auto_approval(financial_aid)

        # Assumes KP threshold is 0
        assert COUNTRY_INCOME_THRESHOLDS["KP"] == 0
        financial_aid = FinancialAidFactory.create(
            income_usd=3000,
            country_of_income="KP"
        )
        assert determine_auto_approval(financial_aid) is True
        financial_aid = FinancialAidFactory.create(
            income_usd=0,
            country_of_income="KP"
        )
        assert determine_auto_approval(financial_aid) is True

<<<<<<< HEAD
    def test_determine_income_usd(self):  # pylint: disable=no-self-use
        """
        Tests determine_income_usd()
        """
        # original income is in US dollars
        assert determine_income_usd(5000, "USD") == 5000
        # original income is in ABC currency
        assert determine_income_usd(3000, "GHI") == 2000
=======
    def test_get_no_discount_tier_program(self):
        """
        Tests get_no_discount_tier_program()
        """
        # 100k tier program is the one with no discount
        assert get_no_discount_tier_program(self.program.id).id == self.tier_programs["100k"].id

    def test_get_course_price_for_learner_with_approved_financial_aid(self):
        """
        Tests get_course_price_for_learner() who has approved financial aid
        """
        expected_response = {
            "course_price": self.course_price.price - self.financialaid_approved.tier_program.discount_amount,
            "financial_aid_adjustment": True,
            "financial_aid_availability": True,
            "has_financial_aid_request": True
        }
        self.assertDictEqual(
            get_course_price_for_learner(self.enrolled_profile.user, self.program),
            expected_response
        )

    def test_get_course_price_for_learner_with_pending_financial_aid(self):
        """
        Tests get_course_price_for_learner() who has pending financial aid
        """
        expected_response = {
            "course_price": self.course_price.price,
            "financial_aid_adjustment": False,
            "financial_aid_availability": True,
            "has_financial_aid_request": True
        }
        self.assertDictEqual(
            get_course_price_for_learner(self.enrolled_profile2.user, self.program),
            expected_response
        )

    def test_get_course_price_for_learner_with_no_financial_aid_request(self):
        """
        Tests get_course_price_for_learner() who has pending financial aid request
        """
        # Enrolled and has no financial aid
        expected_response = {
            "course_price": self.course_price.price,
            "financial_aid_adjustment": False,
            "financial_aid_availability": True,
            "has_financial_aid_request": False
        }
        self.assertDictEqual(
            get_course_price_for_learner(self.enrolled_profile3.user, self.program),
            expected_response
        )

    def test_get_course_price_for_learner_in_no_financial_aid_program(self):
        """
        Tests get_course_price_for_learner() for a program without financial aid
        """
        self.program.financial_aid_availability = False
        self.program.save()
        expected_response = {
            "course_price": self.course_price.price,
            "financial_aid_adjustment": False,
            "financial_aid_availability": False,
            "has_financial_aid_request": False
        }
        self.assertDictEqual(
            get_course_price_for_learner(self.enrolled_profile3.user, self.program),
            expected_response
        )
>>>>>>> d33090fd
<|MERGE_RESOLUTION|>--- conflicted
+++ resolved
@@ -9,28 +9,23 @@
 
 from courses.factories import ProgramFactory, CourseRunFactory
 from dashboard.models import ProgramEnrollment
-<<<<<<< HEAD
-from financialaid.api import (
-    determine_tier_program,
-    determine_auto_approval,
-    determine_income_usd
-)
-from financialaid.constants import COUNTRY_INCOME_THRESHOLDS
-from financialaid.factories import TierProgramFactory, FinancialAidFactory
-from financialaid.models import CurrencyExchangeRate
-=======
 from ecommerce.factories import CoursePriceFactory
 from financialaid.api import (
+    determine_auto_approval,
     determine_tier_program,
-    determine_auto_approval,
-    get_no_discount_tier_program, get_course_price_for_learner)
+    determine_income_usd,
+    get_course_price_for_learner,
+    get_no_discount_tier_program
+)
 from financialaid.constants import COUNTRY_INCOME_THRESHOLDS
 from financialaid.factories import (
     TierProgramFactory,
     FinancialAidFactory
 )
-from financialaid.models import FinancialAidStatus
->>>>>>> d33090fd
+from financialaid.models import (
+    CurrencyExchangeRate,
+    FinancialAidStatus
+)
 from profiles.factories import ProfileFactory
 from roles.models import Role
 from roles.roles import Staff, Instructor
@@ -80,12 +75,10 @@
             user=cls.profile.user,
             program=cls.program
         )
-<<<<<<< HEAD
         CurrencyExchangeRate.objects.create(
             currency_code="GHI",
             exchange_rate=1.5
         )
-=======
         # Role for self.staff_user
         Role.objects.create(
             user=cls.staff_user_profile.user,
@@ -151,7 +144,6 @@
         resp = method(url, content_type=content_type, **kwargs)
         assert resp.status_code == status
         return resp
->>>>>>> d33090fd
 
 
 class FinancialAidAPITests(FinancialAidBaseTestCase):
@@ -237,7 +229,6 @@
         )
         assert determine_auto_approval(financial_aid) is True
 
-<<<<<<< HEAD
     def test_determine_income_usd(self):  # pylint: disable=no-self-use
         """
         Tests determine_income_usd()
@@ -246,7 +237,7 @@
         assert determine_income_usd(5000, "USD") == 5000
         # original income is in ABC currency
         assert determine_income_usd(3000, "GHI") == 2000
-=======
+
     def test_get_no_discount_tier_program(self):
         """
         Tests get_no_discount_tier_program()
@@ -315,5 +306,4 @@
         self.assertDictEqual(
             get_course_price_for_learner(self.enrolled_profile3.user, self.program),
             expected_response
-        )
->>>>>>> d33090fd
+        )