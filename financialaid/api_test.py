--- conflicted
+++ resolved
@@ -207,7 +207,6 @@
         # Income threshold == 0
         assert self.country_income_threshold_0.income_threshold == 0
         financial_aid = FinancialAidFactory.create(
-<<<<<<< HEAD
             income_usd=self.country_income_threshold_0.income_threshold+1,
             country_of_income=self.country_income_threshold_0.country_code
         )
@@ -215,39 +214,12 @@
         financial_aid = FinancialAidFactory.create(
             income_usd=0,
             country_of_income=self.country_income_threshold_0.country_code
-=======
-            income_usd=75001,
-            country_of_income="US"
         )
         assert determine_auto_approval(financial_aid) is True
-        financial_aid = FinancialAidFactory.create(
-            income_usd=75000,
-            country_of_income="US"
-        )
-        assert not determine_auto_approval(financial_aid)
-        financial_aid = FinancialAidFactory.create(
-            income_usd=1000,
-            country_of_income="US"
-        )
-        assert not determine_auto_approval(financial_aid)
-        financial_aid = FinancialAidFactory.create(
-            income_usd=0,
-            country_of_income="US"
-        )
-        assert not determine_auto_approval(financial_aid)
-
-        # Assumes MX threshold is 50000
-        assert COUNTRY_INCOME_THRESHOLDS["MX"] == 50000
-        financial_aid = FinancialAidFactory.create(
-            income_usd=50001,
-            country_of_income="MX"
->>>>>>> b2969afc
-        )
-        assert determine_auto_approval(financial_aid) is True
+
         # Income threshold greater than 0
         assert self.country_income_threshold_50000.income_threshold > 0
         financial_aid = FinancialAidFactory.create(
-<<<<<<< HEAD
             income_usd=self.country_income_threshold_50000.income_threshold+1,
             country_of_income=self.country_income_threshold_50000.country_code
         )
@@ -255,51 +227,11 @@
         financial_aid = FinancialAidFactory.create(
             income_usd=self.country_income_threshold_50000.income_threshold,
             country_of_income=self.country_income_threshold_50000.country_code
-=======
-            income_usd=50000,
-            country_of_income="MX"
-        )
-        assert not determine_auto_approval(financial_aid)
-        financial_aid = FinancialAidFactory.create(
-            income_usd=45000,
-            country_of_income="MX"
-        )
-        assert not determine_auto_approval(financial_aid)
-        financial_aid = FinancialAidFactory.create(
-            income_usd=0,
-            country_of_income="MX"
-        )
-        assert not determine_auto_approval(financial_aid)
-
-        # Assumes IN threshold is 25000
-        assert COUNTRY_INCOME_THRESHOLDS["IN"] == 25000
-        financial_aid = FinancialAidFactory.create(
-            income_usd=30000,
-            country_of_income="IN"
-        )
-        assert determine_auto_approval(financial_aid) is True
-        financial_aid = FinancialAidFactory.create(
-            income_usd=25000,
-            country_of_income="IN"
-        )
-        assert not determine_auto_approval(financial_aid)
-        financial_aid = FinancialAidFactory.create(
-            income_usd=1000,
-            country_of_income="IN"
-        )
-        assert not determine_auto_approval(financial_aid)
-        financial_aid = FinancialAidFactory.create(
-            income_usd=0,
-            country_of_income="IN"
-        )
-        assert not determine_auto_approval(financial_aid)
-
-        # Assumes KP threshold is 0
-        assert COUNTRY_INCOME_THRESHOLDS["KP"] == 0
-        financial_aid = FinancialAidFactory.create(
-            income_usd=3000,
-            country_of_income="KP"
->>>>>>> b2969afc
+        )
+        assert determine_auto_approval(financial_aid) is not True  # Only auto-approved if > income threshold
+        financial_aid = FinancialAidFactory.create(
+            income_usd=self.country_income_threshold_50000.income_threshold-1,
+            country_of_income=self.country_income_threshold_50000.country_code
         )
         assert determine_auto_approval(financial_aid) is not True  # Only auto-approved if > income threshold
         financial_aid = FinancialAidFactory.create(
