"""
Tests for financial aid api
"""
import json

from datetime import datetime, timedelta
from django.db.models.signals import post_save
from factory.django import mute_signals

from courses.factories import ProgramFactory, CourseRunFactory
from dashboard.models import ProgramEnrollment
from ecommerce.factories import CoursePriceFactory
from financialaid.api import (
    determine_auto_approval,
<<<<<<< HEAD
    get_no_discount_tier_program, get_course_price_for_learner)
from financialaid.constants import (
    COUNTRY_INCOME_THRESHOLDS,
    FinancialAidStatus
)
=======
    determine_tier_program,
    determine_income_usd,
    get_no_discount_tier_program,
    get_formatted_course_price,
    update_currency_exchange_rate,
)
from financialaid.constants import COUNTRY_INCOME_THRESHOLDS
>>>>>>> fd72f0ac
from financialaid.factories import (
    TierProgramFactory,
    FinancialAidFactory
)
<<<<<<< HEAD
=======
from financialaid.models import (
    CurrencyExchangeRate,
    FinancialAidStatus
)
>>>>>>> fd72f0ac
from profiles.factories import ProfileFactory
from roles.models import Role
from roles.roles import Staff, Instructor
from search.base import ESTestCase


class FinancialAidBaseTestCase(ESTestCase):
    """
    Base test case for financial aid test setup
    """
    @classmethod
    def setUpTestData(cls):
        with mute_signals(post_save):
            cls.profile = ProfileFactory.create()
            cls.profile2 = ProfileFactory.create()
            cls.staff_user_profile = ProfileFactory.create()
            cls.staff_user_profile2 = ProfileFactory.create()
            cls.instructor_user_profile = ProfileFactory.create()
            cls.enrolled_profile = ProfileFactory.create()
            cls.enrolled_profile2 = ProfileFactory.create()
            cls.enrolled_profile3 = ProfileFactory.create()
            cls.multi_enrolled_profile = ProfileFactory.create()
        cls.program = ProgramFactory.create(
            financial_aid_availability=True,
            live=True
        )
        cls.course_run = CourseRunFactory.create(
            enrollment_end=datetime.utcnow() + timedelta(hours=1),
            program=cls.program
        )
        cls.course_price = CoursePriceFactory.create(
            course_run=cls.course_run,
            is_valid=True
        )
        cls.tier_programs = {
            "0k": TierProgramFactory.create(program=cls.program, income_threshold=0, current=True),
            "25k": TierProgramFactory.create(program=cls.program, income_threshold=25000, current=True),
            "50k": TierProgramFactory.create(program=cls.program, income_threshold=50000, current=True),
            "75k": TierProgramFactory.create(
                program=cls.program,
                income_threshold=75000,
                current=True,
                discount_amount=0
            ),
            "75k_not_current": TierProgramFactory.create(program=cls.program, income_threshold=75000, current=False)
        }
        cls.program_enrollment = ProgramEnrollment.objects.create(
            user=cls.profile.user,
            program=cls.program
        )
        # Role for self.staff_user
        Role.objects.create(
            user=cls.staff_user_profile.user,
            program=cls.program,
            role=Staff.ROLE_ID,
        )
        # Role for self.staff_user_profile2.user
        cls.program2 = ProgramFactory.create(
            financial_aid_availability=True,
            live=True
        )
        Role.objects.create(
            user=cls.staff_user_profile2.user,
            program=cls.program2,
            role=Staff.ROLE_ID
        )
        # Role for self.instructor
        Role.objects.create(
            user=cls.instructor_user_profile.user,
            program=cls.program,
            role=Instructor.ROLE_ID
        )
        # Program enrollments for course price
        cls.program_enrollment_ep1 = ProgramEnrollment.objects.create(
            user=cls.enrolled_profile.user,
            program=cls.program
        )
        cls.program_enrollment_ep2 = ProgramEnrollment.objects.create(
            user=cls.enrolled_profile2.user,
            program=cls.program
        )
        cls.program_enrollment_ep3 = ProgramEnrollment.objects.create(
            user=cls.enrolled_profile3.user,
            program=cls.program
        )
        cls.multi_enrollment1 = ProgramEnrollment.objects.create(
            user=cls.multi_enrolled_profile.user,
            program=cls.program
        )
        cls.multi_enrollment2 = ProgramEnrollment.objects.create(
            user=cls.multi_enrolled_profile.user,
            program=cls.program2
        )
        cls.financialaid_approved = FinancialAidFactory.create(
            user=cls.enrolled_profile.user,
            tier_program=cls.tier_programs["25k"],
            status=FinancialAidStatus.APPROVED
        )
        cls.financialaid_pending = FinancialAidFactory.create(
            user=cls.enrolled_profile2.user,
            tier_program=cls.tier_programs["25k"],
            status=FinancialAidStatus.PENDING_MANUAL_APPROVAL
        )

    @staticmethod
    def assert_http_status(method, url, status, data=None, content_type="application/json", **kwargs):
        """
        Helper method for asserting an HTTP status. Returns the response for further tests if needed.
        Args:
            method (method): which http method to use (e.g. self.client.put)
            url (str): url for request
            status (int): http status code
            data (dict): data for request
            content_type (str): content_type for request
            **kwargs: any additional kwargs to pass into method
        Returns:
            rest_framework.response.Response
        """
        if data is not None:
            kwargs["data"] = json.dumps(data)
        resp = method(url, content_type=content_type, **kwargs)
        assert resp.status_code == status
        return resp


class FinancialAidAPITests(FinancialAidBaseTestCase):
    """
    Tests for financialaid api backend
    """
    @classmethod
    def setUpTestData(cls):
        super().setUpTestData()
        CurrencyExchangeRate.objects.create(
            currency_code="GHI",
            exchange_rate=1.5
        )

    def setUp(self):
        super().setUp()
        self.program.refresh_from_db()

    def test_determine_tier_program(self):
        """
        Tests determine_tier_program()
        """
        assert determine_tier_program(self.program, 0) == self.tier_programs["0k"]
        assert determine_tier_program(self.program, 1000) == self.tier_programs["0k"]
        assert determine_tier_program(self.program, 25000) == self.tier_programs["25k"]
        assert determine_tier_program(self.program, 27500) == self.tier_programs["25k"]
        assert determine_tier_program(self.program, 50000) == self.tier_programs["50k"]
        assert determine_tier_program(self.program, 72800) == self.tier_programs["50k"]
        assert determine_tier_program(self.program, 75000) == self.tier_programs["75k"]
        assert determine_tier_program(self.program, 34938234) == self.tier_programs["75k"]
        assert determine_tier_program(self.program, 34938234) != self.tier_programs["75k_not_current"]

    def test_determine_auto_approval(self):  # pylint: disable=no-self-use
        """
        Tests determine_auto_approval()
        """
        # Assumes US threshold is 75000
        assert COUNTRY_INCOME_THRESHOLDS["US"] == 75000
        financial_aid = FinancialAidFactory.create(
            income_usd=150000,
            country_of_income="US"
        )
        assert determine_auto_approval(financial_aid) is True
        financial_aid = FinancialAidFactory.create(
            income_usd=1000,
            country_of_income="US"
        )
        assert not determine_auto_approval(financial_aid)
        financial_aid = FinancialAidFactory.create(
            income_usd=0,
            country_of_income="US"
        )
        assert not determine_auto_approval(financial_aid)

        # Assumes MX threshold is 50000
        assert COUNTRY_INCOME_THRESHOLDS["MX"] == 50000
        financial_aid = FinancialAidFactory.create(
            income_usd=55000,
            country_of_income="MX"
        )
        assert determine_auto_approval(financial_aid) is True
        financial_aid = FinancialAidFactory.create(
            income_usd=45000,
            country_of_income="MX"
        )
        assert not determine_auto_approval(financial_aid)

        # Assumes IN threshold is 25000
        assert COUNTRY_INCOME_THRESHOLDS["IN"] == 25000
        financial_aid = FinancialAidFactory.create(
            income_usd=30000,
            country_of_income="IN"
        )
        assert determine_auto_approval(financial_aid) is True
        financial_aid = FinancialAidFactory.create(
            income_usd=1000,
            country_of_income="IN"
        )
        assert not determine_auto_approval(financial_aid)

        # Assumes KP threshold is 0
        assert COUNTRY_INCOME_THRESHOLDS["KP"] == 0
        financial_aid = FinancialAidFactory.create(
            income_usd=3000,
            country_of_income="KP"
        )
        assert determine_auto_approval(financial_aid) is True
        financial_aid = FinancialAidFactory.create(
            income_usd=0,
            country_of_income="KP"
        )
        assert determine_auto_approval(financial_aid) is True

    def test_determine_income_usd(self):  # pylint: disable=no-self-use
        """
        Tests determine_income_usd()
        """
        # original income is in USD
        assert determine_income_usd(5000, "USD") == 5000
        # original income is in GHI currency
        assert determine_income_usd(3000, "GHI") == 2000

    def test_get_no_discount_tier_program(self):
        """
        Tests get_no_discount_tier_program()
        """
        # 75k tier program is the one with no discount
        assert get_no_discount_tier_program(self.program.id).id == self.tier_programs["75k"].id


class CoursePriceAPITests(FinancialAidBaseTestCase):
    """
    Tests for course price api backend
    """
    def setUp(self):
        super().setUp()
        self.program.refresh_from_db()

    def test_get_course_price_for_learner_with_approved_financial_aid(self):
        """
        Tests get_course_price_for_learner() who has approved financial aid
        """
        enrollment = self.program_enrollment_ep1
        expected_response = {
            "program_id": enrollment.program.id,
            "course_price": self.course_price.price - self.financialaid_approved.tier_program.discount_amount,
            "financial_aid_adjustment": True,
            "financial_aid_availability": True,
            "has_financial_aid_request": True
        }
        self.assertDictEqual(
            get_formatted_course_price(enrollment),
            expected_response
        )

    def test_get_course_price_for_learner_with_pending_financial_aid(self):
        """
        Tests get_course_price_for_learner() who has pending financial aid
        """
        enrollment = self.program_enrollment_ep2
        expected_response = {
            "program_id": enrollment.program.id,
            "course_price": self.course_price.price,
            "financial_aid_adjustment": False,
            "financial_aid_availability": True,
            "has_financial_aid_request": True
        }
        self.assertDictEqual(
            get_formatted_course_price(enrollment),
            expected_response
        )

    def test_get_course_price_for_learner_with_no_financial_aid_request(self):
        """
        Tests get_course_price_for_learner() who has pending financial aid request
        """
        enrollment = self.program_enrollment_ep3
        # Enrolled and has no financial aid
        expected_response = {
            "program_id": enrollment.program.id,
            "course_price": self.course_price.price,
            "financial_aid_adjustment": False,
            "financial_aid_availability": True,
            "has_financial_aid_request": False
        }
        self.assertDictEqual(
            get_formatted_course_price(enrollment),
            expected_response
        )

    def test_get_course_price_for_learner_in_no_financial_aid_program(self):
        """
        Tests get_course_price_for_learner() for a program without financial aid
        """
        enrollment = self.program_enrollment_ep3
        self.program.financial_aid_availability = False
        self.program.save()
        expected_response = {
            "program_id": enrollment.program.id,
            "course_price": self.course_price.price,
            "financial_aid_adjustment": False,
            "financial_aid_availability": False,
            "has_financial_aid_request": False
        }
        self.assertDictEqual(
            get_formatted_course_price(enrollment),
            expected_response
        )


class ExchangeRateAPITests(ESTestCase):
    """
    Tests for financial aid exchange rate api backend
    """
    @classmethod
    def setUpTestData(cls):
        super().setUpTestData()
        CurrencyExchangeRate.objects.create(
            currency_code="ABC",
            exchange_rate=1.5
        )
        CurrencyExchangeRate.objects.create(
            currency_code="DEF",
            exchange_rate=1.5
        )

    def test_update_currency_exchange_rate(self):
        """
        Tests updated_currency_exchange_rate()
        """
        latest_rates = {
            "ABC": 12.3,
            "GHI": 7.89
        }
        update_currency_exchange_rate(latest_rates)
        assert CurrencyExchangeRate.objects.get(currency_code="ABC").exchange_rate == latest_rates["ABC"]
        with self.assertRaises(CurrencyExchangeRate.DoesNotExist):
            CurrencyExchangeRate.objects.get(currency_code="DEF")
        assert CurrencyExchangeRate.objects.get(currency_code="GHI").exchange_rate == latest_rates["GHI"]<|MERGE_RESOLUTION|>--- conflicted
+++ resolved
@@ -12,32 +12,21 @@
 from ecommerce.factories import CoursePriceFactory
 from financialaid.api import (
     determine_auto_approval,
-<<<<<<< HEAD
-    get_no_discount_tier_program, get_course_price_for_learner)
+    determine_income_usd,
+    determine_tier_program,
+    get_formatted_course_price,
+    get_no_discount_tier_program,
+    update_currency_exchange_rate
+)
 from financialaid.constants import (
     COUNTRY_INCOME_THRESHOLDS,
     FinancialAidStatus
 )
-=======
-    determine_tier_program,
-    determine_income_usd,
-    get_no_discount_tier_program,
-    get_formatted_course_price,
-    update_currency_exchange_rate,
-)
-from financialaid.constants import COUNTRY_INCOME_THRESHOLDS
->>>>>>> fd72f0ac
 from financialaid.factories import (
     TierProgramFactory,
     FinancialAidFactory
 )
-<<<<<<< HEAD
-=======
-from financialaid.models import (
-    CurrencyExchangeRate,
-    FinancialAidStatus
-)
->>>>>>> fd72f0ac
+from financialaid.models import CurrencyExchangeRate
 from profiles.factories import ProfileFactory
 from roles.models import Role
 from roles.roles import Staff, Instructor
