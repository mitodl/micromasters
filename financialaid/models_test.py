"""
Tests for financialaid models
"""
<<<<<<< HEAD
import json

from django.core import serializers
from django.db.models.signals import post_save
from factory.django import mute_signals

from financialaid.factories import TierFactory, FinancialAidFactory
from financialaid.models import Tier, FinancialAidAudit, FinancialAidStatus
from profiles.factories import ProfileFactory
=======
from django.core.exceptions import ValidationError

from financialaid.factories import TierFactory, FinancialAidFactory
from financialaid.models import Tier
>>>>>>> f8f300f6
from search.base import ESTestCase


class FinancialAidModelsTests(ESTestCase):
    """
    Tests for financialaid models
    """
    def test_timestamped_model_update(self):  # pylint: disable=no-self-use
        """
        Tests that timestamped models have update_on updated regardless of whether using .save() or .update()
        """
        tier = TierFactory.create()
        first_timestamp = tier.updated_on
        tier.save()
        second_timestamp = tier.updated_on
        assert first_timestamp != second_timestamp
        Tier.objects.filter(id=tier.id).update(name="new_tier")
        third_timestamp = Tier.objects.get(id=tier.id)  # Since we need to re-fetch the object
        assert second_timestamp != third_timestamp

<<<<<<< HEAD
    def test_save_and_log(self):  # pylint: disable=no-self-use
        """
        Tests that FinancialAid.save_and_log() creates an audit record with the correct information.
        """
        with mute_signals(post_save):
            profile = ProfileFactory.create()
        acting_user = profile.user
        financial_aid = FinancialAidFactory.create()
        original_before_json = json.loads(serializers.serialize("json", [financial_aid, ]))[0]["fields"]
        # Make sure audit object is created
        assert FinancialAidAudit.objects.count() == 0
        financial_aid.status = FinancialAidStatus.AUTO_APPROVED
        financial_aid.save_and_log(acting_user)
        assert FinancialAidAudit.objects.count() == 1
        # Make sure the before and after data are correct
        financial_aid.refresh_from_db()
        original_after_json = json.loads(serializers.serialize("json", [financial_aid, ]))[0]["fields"]
        financial_aid_audit = FinancialAidAudit.objects.first()
        before_json = json.loads(financial_aid_audit.data_before)[0]["fields"]
        after_json = json.loads(financial_aid_audit.data_after)[0]["fields"]
        for field, value in before_json.items():
            # Data before
            if isinstance(value, float):
                # JSON serialization of FloatField is precise, so we need to do almost equal
                self.assertAlmostEqual(value, original_before_json[field])
            else:
                assert value == original_before_json[field]
        for field, value in after_json.items():
            # Data after
            if isinstance(value, float):
                # JSON serialization of FloatField is precise, so we need to do almost equal
                self.assertAlmostEqual(value, original_after_json[field])
            else:
                assert value == original_after_json[field]
=======
    def test_financial_aid_model_unique(self):
        """
        Tests that FinancialAid objects are unique per User and Program
        """
        financial_aid = FinancialAidFactory.create()
        # Test creation of FinancialAid that isn't unique_together with "user" and "tier_program__program"
        FinancialAidFactory.create(user=financial_aid.user)
        FinancialAidFactory.create(tier_program=financial_aid.tier_program)
        # Test updating the original FinancialAid doesn't raise ValidationError
        financial_aid.income_usd = 100
        financial_aid.save()
        # Test creation should fail for FinancialAid already existing with the same "user" and "tier_program__program"
        with self.assertRaises(ValidationError):
            FinancialAidFactory.create(
                user=financial_aid.user,
                tier_program=financial_aid.tier_program
            )
>>>>>>> f8f300f6
<|MERGE_RESOLUTION|>--- conflicted
+++ resolved
@@ -1,22 +1,23 @@
 """
 Tests for financialaid models
 """
-<<<<<<< HEAD
 import json
 
 from django.core import serializers
+from django.core.exceptions import ValidationError
 from django.db.models.signals import post_save
 from factory.django import mute_signals
 
-from financialaid.factories import TierFactory, FinancialAidFactory
-from financialaid.models import Tier, FinancialAidAudit, FinancialAidStatus
+from financialaid.factories import (
+    TierFactory,
+    FinancialAidFactory
+)
+from financialaid.models import (
+    Tier,
+    FinancialAidAudit,
+    FinancialAidStatus
+)
 from profiles.factories import ProfileFactory
-=======
-from django.core.exceptions import ValidationError
-
-from financialaid.factories import TierFactory, FinancialAidFactory
-from financialaid.models import Tier
->>>>>>> f8f300f6
 from search.base import ESTestCase
 
 
@@ -37,7 +38,24 @@
         third_timestamp = Tier.objects.get(id=tier.id)  # Since we need to re-fetch the object
         assert second_timestamp != third_timestamp
 
-<<<<<<< HEAD
+    def test_financial_aid_model_unique(self):
+        """
+        Tests that FinancialAid objects are unique per User and Program
+        """
+        financial_aid = FinancialAidFactory.create()
+        # Test creation of FinancialAid that isn't unique_together with "user" and "tier_program__program"
+        FinancialAidFactory.create(user=financial_aid.user)
+        FinancialAidFactory.create(tier_program=financial_aid.tier_program)
+        # Test updating the original FinancialAid doesn't raise ValidationError
+        financial_aid.income_usd = 100
+        financial_aid.save()
+        # Test creation should fail for FinancialAid already existing with the same "user" and "tier_program__program"
+        with self.assertRaises(ValidationError):
+            FinancialAidFactory.create(
+                user=financial_aid.user,
+                tier_program=financial_aid.tier_program
+            )
+
     def test_save_and_log(self):  # pylint: disable=no-self-use
         """
         Tests that FinancialAid.save_and_log() creates an audit record with the correct information.
@@ -71,23 +89,4 @@
                 # JSON serialization of FloatField is precise, so we need to do almost equal
                 self.assertAlmostEqual(value, original_after_json[field])
             else:
-                assert value == original_after_json[field]
-=======
-    def test_financial_aid_model_unique(self):
-        """
-        Tests that FinancialAid objects are unique per User and Program
-        """
-        financial_aid = FinancialAidFactory.create()
-        # Test creation of FinancialAid that isn't unique_together with "user" and "tier_program__program"
-        FinancialAidFactory.create(user=financial_aid.user)
-        FinancialAidFactory.create(tier_program=financial_aid.tier_program)
-        # Test updating the original FinancialAid doesn't raise ValidationError
-        financial_aid.income_usd = 100
-        financial_aid.save()
-        # Test creation should fail for FinancialAid already existing with the same "user" and "tier_program__program"
-        with self.assertRaises(ValidationError):
-            FinancialAidFactory.create(
-                user=financial_aid.user,
-                tier_program=financial_aid.tier_program
-            )
->>>>>>> f8f300f6
+                assert value == original_after_json[field]