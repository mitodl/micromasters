"""
Tests for financialaid view
"""
<<<<<<< HEAD
=======
from datetime import (
    datetime,
    timedelta
)
from unittest.mock import Mock, patch

>>>>>>> e0027664
from django.core.urlresolvers import reverse
from django.db.models.signals import post_save
from factory.django import mute_signals

from rest_framework import status
from rest_framework.response import Response
from rest_framework.test import APIClient

from dashboard.models import ProgramEnrollment
from financialaid.api_test import FinancialAidBaseTestCase
from financialaid.constants import (
    FINANCIAL_AID_REJECTION_SUBJECT_TEXT,
    FINANCIAL_AID_REJECTION_MESSAGE_BODY,
    FINANCIAL_AID_APPROVAL_SUBJECT_TEXT,
    FINANCIAL_AID_APPROVAL_MESSAGE_BODY,
    FINANCIAL_AID_DOCUMENTS_SUBJECT_TEXT,
    FINANCIAL_AID_DOCUMENTS_MESSAGE_BODY
)
from financialaid.factories import FinancialAidFactory
from financialaid.models import (
    FinancialAid,
    FinancialAidStatus
)
<<<<<<< HEAD
from profiles.factories import ProfileFactory
=======
from mail.views_test import mocked_json
>>>>>>> e0027664


class FinancialAidViewTests(FinancialAidBaseTestCase, APIClient):
    """
    Tests for financialaid views
    """
    @classmethod
    def setUpTestData(cls):
        super().setUpTestData()
<<<<<<< HEAD
        cls.income_validation_url = reverse("financial_aid_request")
=======
        cls.course_run = CourseRunFactory.create(
            enrollment_end=datetime.utcnow() + timedelta(hours=1),
            program=cls.program
        )
        cls.course_price = CoursePriceFactory.create(
            course_run=cls.course_run,
            is_valid=True
        )
        cls.financial_aid_request_url = reverse("financial_aid_request")
>>>>>>> e0027664
        cls.review_url = reverse("review_financial_aid", kwargs={"program_id": cls.program.id})
        cls.review_url_with_filter = reverse(
            "review_financial_aid",
            kwargs={
                "program_id": cls.program.id,
                "status": FinancialAidStatus.AUTO_APPROVED
            }
        )

    def setUp(self):
        super().setUp()
        self.client.force_login(self.profile.user)
        self.income_data = {
            "original_currency": "USD",
            "program_id": self.program.id,
            "original_income": 80000
        }

    def test_income_validation_not_auto_approved(self):
        """
        Tests FinancialAidRequestView post endpoint for not-auto-approval
        """
        assert FinancialAid.objects.count() == 0
        resp = self.client.post(self.financial_aid_request_url, self.income_data, format='json')
        assert resp.status_code == status.HTTP_201_CREATED
        assert FinancialAid.objects.count() == 1
        financial_aid = FinancialAid.objects.first()
        assert financial_aid.tier_program == self.tier_programs["50k"]
        assert financial_aid.status == FinancialAidStatus.PENDING_DOCS

    def test_income_validation_auto_approved(self):
        """
        Tests FinancialAidRequestView post endpoint for auto-approval
        """
        assert FinancialAid.objects.count() == 0
        self.income_data["original_income"] = 200000
        resp = self.client.post(self.financial_aid_request_url, self.income_data, format='json')
        assert resp.status_code == status.HTTP_201_CREATED
        assert FinancialAid.objects.count() == 1
        financial_aid = FinancialAid.objects.first()
        assert financial_aid.tier_program == self.tier_programs["100k"]
        assert financial_aid.status == FinancialAidStatus.AUTO_APPROVED

    def test_income_validation_missing_args(self):
        """
        Tests FinancialAidRequestView post with missing args
        """
        for key_to_not_send in ["original_currency", "program_id", "original_income"]:
            data = {key: value for key, value in self.income_data.items() if key != key_to_not_send}
            resp = self.client.post(self.financial_aid_request_url, data)
            assert resp.status_code == status.HTTP_400_BAD_REQUEST

    def test_income_validation_no_financial_aid_availability(self):
        """
        Tests FinancialAidRequestView post when financial aid not available for program
        """
        self.program.financial_aid_availability = False
        self.program.save()
        resp = self.client.post(self.financial_aid_request_url, self.income_data)
        assert resp.status_code == status.HTTP_400_BAD_REQUEST

    def test_income_validation_user_not_enrolled(self):
        """
        Tests FinancialAidRequestView post when User not enrolled in program
        """
        self.program_enrollment.user = self.profile2.user
        self.program_enrollment.save()
        resp = self.client.post(self.financial_aid_request_url, self.income_data)
        assert resp.status_code == status.HTTP_400_BAD_REQUEST

    def test_income_validation_currency_not_usd(self):
        """
        Tests FinancialAidRequestView post; only takes USD
        """
        self.income_data["original_currency"] = "NOTUSD"
        resp = self.client.post(self.financial_aid_request_url, self.income_data)
        assert resp.status_code == status.HTTP_400_BAD_REQUEST

    def test_review_financial_aid_view_not_allowed_user(self):
        """
        Tests ReviewFinancialAidView that are not allowed for a user
        """
        # Not allowed for default logged-in user
        resp = self.client.get(self.review_url)
        assert resp.status_code == status.HTTP_403_FORBIDDEN
        # Not allowed for staff of different program
        self.client.force_login(self.staff_user_profile2.user)
        resp = self.client.get(self.review_url)
        assert resp.status_code == status.HTTP_403_FORBIDDEN
        # Not allowed for instructors
        self.client.force_login(self.instructor_user_profile.user)
        resp = self.client.get(self.review_url)
        assert resp.status_code == status.HTTP_403_FORBIDDEN
        # Not allowed for not-logged-in user
        self.client.logout()
        resp = self.client.get(self.review_url)
        assert resp.status_code == status.HTTP_403_FORBIDDEN

    def test_review_financial_aid_view_not_allowed_program(self):
        """
        Tests ReviewFinancialAidView that are not allowed for the program
        """
        self.client.force_login(self.staff_user_profile.user)
        # Not allowed for financial_aid_availability == False
        self.program.financial_aid_availability = False
        self.program.save()
        resp = self.client.get(self.review_url)
        assert resp.status_code == status.HTTP_404_NOT_FOUND
        # Not allowed for live == False
        self.program.financial_aid_availability = True
        self.program.live = False
        self.program.save()
        resp = self.client.get(self.review_url)
        assert resp.status_code == status.HTTP_404_NOT_FOUND
        # Reset program
        self.program.live = True
        self.program.save()
        # No valid course_price will return 200, but empty queryset
        self.course_price.is_valid = False
        self.course_price.save()
        resp = self.client.get(self.review_url)
        assert resp.status_code == status.HTTP_200_OK
        assert resp.context_data["financial_aid_objects"] == []
        # Reset course price
        self.course_price.is_valid = True
        self.course_price.save()

    def test_review_financial_aid_view_allowed(self):
        """
        Tests ReviewFinancialAidView that are allowed
        """
        # Allowed for staff of program
        self.client.force_login(self.staff_user_profile.user)
        resp = self.client.get(self.review_url)
        assert resp.status_code == status.HTTP_200_OK

    def test_review_financial_aid_view_with_filter_and_sorting(self):
        """
        Tests ReviewFinancialAidView with filters and sorting
        """
        FinancialAidFactory.create(tier_program=self.tier_programs["0k"], status=FinancialAidStatus.AUTO_APPROVED)
        FinancialAidFactory.create(tier_program=self.tier_programs["0k"], status=FinancialAidStatus.APPROVED)
        FinancialAidFactory.create(tier_program=self.tier_programs["0k"], status=FinancialAidStatus.REJECTED)
        self.client.force_login(self.staff_user_profile.user)
        # Should work a filter
        resp = self.client.get(self.review_url_with_filter)
        assert resp.status_code == status.HTTP_200_OK
        resp_obj_id_list = resp.context_data["financial_aid_objects"].values_list("id", flat=True)
        expected_obj_id_list = FinancialAid.objects.filter(
            tier_program__program_id=self.program.id,
            status=FinancialAidStatus.AUTO_APPROVED
        ).order_by("user__profile__first_name").values_list("id", flat=True)  # Default sort field
        self.assertListEqual(list(resp_obj_id_list), list(expected_obj_id_list))
        # Should work with sorting
        url_with_sorting = "{url}?sort_by=-last_name".format(url=self.review_url)
        resp = self.client.get(url_with_sorting)
        assert resp.status_code == status.HTTP_200_OK
        resp_obj_id_list = resp.context_data["financial_aid_objects"].values_list("id", flat=True)
        expected_obj_id_list = FinancialAid.objects.filter(
            tier_program__program_id=self.program.id,
            status=FinancialAidStatus.PENDING_MANUAL_APPROVAL  # Default filter field
        ).order_by("-user__profile__last_name").values_list("id", flat=True)
        self.assertListEqual(list(resp_obj_id_list), list(expected_obj_id_list))
        # Should work a filter and sorting
        url_with_filter_and_sorting = "{url}?sort_by=-last_name".format(url=self.review_url_with_filter)
        resp = self.client.get(url_with_filter_and_sorting)
        assert resp.status_code == status.HTTP_200_OK
        resp_obj_id_list = resp.context_data["financial_aid_objects"].values_list("id", flat=True)
        expected_obj_id_list = FinancialAid.objects.filter(
            tier_program__program_id=self.program.id,
            status=FinancialAidStatus.AUTO_APPROVED
        ).order_by("-user__profile__last_name").values_list("id", flat=True)  # Default sort field
        self.assertListEqual(list(resp_obj_id_list), list(expected_obj_id_list))

    def test_review_financial_aid_view_with_invalid_filter_and_sorting(self):
        """
        Tests that ReviewFinancialAidView does not break with invalid filters and sorting
        """
        self.client.force_login(self.staff_user_profile.user)
        # Shouldn't break with invalid sort field
        url_with_filter_and_sorting = "{url}?sort_by=-askjdf".format(url=self.review_url_with_filter)
        resp = self.client.get(url_with_filter_and_sorting)
        assert resp.status_code == status.HTTP_200_OK
        # Shouldn't break with invalid filter field
        url_with_bad_filter = reverse(
            "review_financial_aid",
            kwargs={
                "program_id": self.program.id,
                "status": "aksdjfk"
            }
        )
        resp = self.client.get(url_with_bad_filter)
        assert resp.status_code == status.HTTP_200_OK
        # Shouldn't break with invalid filter and sort fields
        url_with_bad_filter_and_bad_sorting = "{url}?sort_by=-askjdf".format(url=url_with_bad_filter)
        resp = self.client.get(url_with_bad_filter_and_bad_sorting)
        assert resp.status_code == status.HTTP_200_OK


@patch('mail.views.MailgunClient')  # pylint: disable=missing-docstring
class FinancialAidActionTests(FinancialAidBaseTestCase, APIClient):
    """
    Tests for financialaid views
    """
    @classmethod
    def setUpTestData(cls):
        super().setUpTestData()
        # Other items
        cls.financialaid = FinancialAidFactory.create(
            user=cls.profile.user,
            tier_program=cls.tier_programs["15k"],
            status=FinancialAidStatus.PENDING_MANUAL_APPROVAL
        )
        cls.action_url = reverse("financial_aid_action", kwargs={"financial_aid_id": cls.financialaid.id})

    def setUp(self):
        super().setUp()
        self.client.force_login(self.profile.user)
        self.financial_review_data = {
            "financial_aid_id": self.financialaid.id,
            "action": FinancialAidStatus.APPROVED,
            "tier_program_id": self.financialaid.tier_program.id
        }

    def test_financial_aid_action_view_not_allowed(self, *args):  # pylint: disable=unused-argument
        """
        Tests FinancialAidActionView that are not allowed
        """
        # Not allowed for default logged-in user
        resp = self.client.post(self.action_url, data=self.financial_review_data)
        assert resp.status_code == status.HTTP_403_FORBIDDEN
        # Not allowed for staff of different program
        self.client.force_login(self.staff_user_profile2.user)
        resp = self.client.post(self.action_url, data=self.financial_review_data)
        assert resp.status_code == status.HTTP_403_FORBIDDEN
        # Not allowed for instructors (regardless of program)
        self.client.force_login(self.instructor_user_profile.user)
        resp = self.client.post(self.action_url, data=self.financial_review_data)
        assert resp.status_code == status.HTTP_403_FORBIDDEN
        # Not allowed for logged-out user
        self.client.logout()
        resp = self.client.post(self.action_url, data=self.financial_review_data)
        assert resp.status_code == status.HTTP_403_FORBIDDEN

    def test_financial_aid_action_view_with_approval(self, mock_mailgun_client):
        """
        Tests FinancialAidActionView when application is approved
        """
        mock_mailgun_client.send_individual_email.return_value = Mock(
            spec=Response,
            status_code=status.HTTP_200_OK,
            json=mocked_json()
        )
        # Application is approved for the tier program in the financial aid object
        self.client.force_login(self.staff_user_profile.user)
        resp = self.client.post(self.action_url, data=self.financial_review_data)
        assert resp.status_code == status.HTTP_200_OK
        financialaid = FinancialAid.objects.get(id=self.financialaid.id)
        assert financialaid.tier_program == self.tier_programs["15k"]
        assert financialaid.status == FinancialAidStatus.APPROVED
        assert mock_mailgun_client.send_individual_email.called
        _, called_kwargs = mock_mailgun_client.send_individual_email.call_args
        assert called_kwargs['subject'] == FINANCIAL_AID_APPROVAL_SUBJECT_TEXT
        assert called_kwargs['body'] == FINANCIAL_AID_APPROVAL_MESSAGE_BODY
        assert called_kwargs['recipient'] == self.profile.user.email
        # Application is approved for a different tier program
        financialaid.status = FinancialAidStatus.PENDING_MANUAL_APPROVAL
        financialaid.save()
        self.financial_review_data["tier_program_id"] = self.tier_programs["50k"].id
        resp = self.client.post(self.action_url, data=self.financial_review_data)
        # Re-retrieve financialaid object
        financialaid = FinancialAid.objects.get(id=self.financialaid.id)
        assert resp.status_code == status.HTTP_200_OK
        assert financialaid.tier_program == self.tier_programs["50k"]
        assert financialaid.status == FinancialAidStatus.APPROVED
        assert mock_mailgun_client.send_individual_email.called
        _, called_kwargs = mock_mailgun_client.send_individual_email.call_args
        assert called_kwargs['subject'] == FINANCIAL_AID_APPROVAL_SUBJECT_TEXT
        assert called_kwargs['body'] == FINANCIAL_AID_APPROVAL_MESSAGE_BODY
        assert called_kwargs['recipient'] == self.profile.user.email

    def test_financial_aid_action_view_with_rejection(self, mock_mailgun_client):
        """
        Tests FinancialAidActionView when application is rejected
        """
        mock_mailgun_client.send_individual_email.return_value = Mock(
            spec=Response,
            status_code=status.HTTP_200_OK,
            json=mocked_json()
        )
        self.financial_review_data["action"] = FinancialAidStatus.REJECTED
        self.client.force_login(self.staff_user_profile.user)
        resp = self.client.post(self.action_url, data=self.financial_review_data)
        assert resp.status_code == status.HTTP_200_OK
        financialaid = FinancialAid.objects.get(id=self.financialaid.id)
        assert financialaid.tier_program == self.tier_programs["100k"]
        assert financialaid.status == FinancialAidStatus.REJECTED
        assert mock_mailgun_client.send_individual_email.called
        _, called_kwargs = mock_mailgun_client.send_individual_email.call_args
        assert called_kwargs['subject'] == FINANCIAL_AID_REJECTION_SUBJECT_TEXT
        assert called_kwargs['body'] == FINANCIAL_AID_REJECTION_MESSAGE_BODY
        assert called_kwargs['recipient'] == self.profile.user.email

    def test_financial_aid_action_view_with_invalid_data(self, *args):  # pylint: disable=unused-argument
        """
        Tests FinancialAidActionView when invalid data is posted
        """
        # Invalid action
        self.financial_review_data["action"] = FinancialAidStatus.PENDING_DOCS
        self.client.force_login(self.staff_user_profile.user)
        resp = self.client.post(self.action_url, data=self.financial_review_data)
        assert resp.status_code == status.HTTP_400_BAD_REQUEST
        # Invalid tier
        self.financial_review_data["action"] = FinancialAidStatus.APPROVED
        self.financial_review_data["tier_program_id"] = self.tier_programs["150k_not_current"]
        resp = self.client.post(self.action_url, data=self.financial_review_data)
        assert resp.status_code == status.HTTP_400_BAD_REQUEST
<<<<<<< HEAD


class GetLearnerPriceForCourseTests(FinancialAidBaseTestCase, APIClient):
    """
    Tests for financialaid views
    """
    @classmethod
    def setUpTestData(cls):
        super().setUpTestData()
        with mute_signals(post_save):
            cls.enrolled_profile = ProfileFactory.create()
            cls.enrolled_profile2 = ProfileFactory.create()
            cls.enrolled_profile3 = ProfileFactory.create()
        ProgramEnrollment.objects.create(
            user=cls.enrolled_profile.user,
            program=cls.program
        )
        ProgramEnrollment.objects.create(
            user=cls.enrolled_profile2.user,
            program=cls.program
        )
        ProgramEnrollment.objects.create(
            user=cls.enrolled_profile3.user,
            program=cls.program
        )
        cls.financialaid_approved = FinancialAidFactory.create(
            user=cls.enrolled_profile.user,
            tier_program=cls.tier_programs["15k"],
            status=FinancialAidStatus.APPROVED
        )
        cls.financialaid_pending = FinancialAidFactory.create(
            user=cls.enrolled_profile2.user,
            tier_program=cls.tier_programs["15k"],
            status=FinancialAidStatus.PENDING_MANUAL_APPROVAL
        )
        cls.url_user1 = reverse(
            "financial_aid_course_price",
            kwargs={
                "user_id": cls.enrolled_profile.user.id,
                "program_id": cls.program.id
            }
        )
        cls.url_user2 = reverse(
            "financial_aid_course_price",
            kwargs={
                "user_id": cls.enrolled_profile2.user.id,
                "program_id": cls.program.id
            }
        )
        cls.url_user3 = reverse(
            "financial_aid_course_price",
            kwargs={
                "user_id": cls.enrolled_profile3.user.id,
                "program_id": cls.program.id
            }
        )
        cls.url_not_enrolled_user = reverse(
            "financial_aid_course_price",
            kwargs={
                "user_id": cls.profile2.user.id,
                "program_id": cls.program.id
            }
        )

    def test_get_learner_price_for_course_not_allowed(self):
        """
        Tests ReviewFinancialAidView that are not allowed
        """
        # Not allowed if not logged in
        resp = self.client.get(self.url_user1)
        assert resp.status_code == status.HTTP_403_FORBIDDEN
        # Not allowed if not staff and not your own
        self.client.force_login(self.enrolled_profile.user)
        resp = self.client.get(self.url_user2)
        assert resp.status_code == status.HTTP_403_FORBIDDEN
        # Not allowed for instructors
        self.client.force_login(self.instructor_user_profile.user)
        resp = self.client.get(self.url_user2)
        assert resp.status_code == status.HTTP_403_FORBIDDEN

    def test_get_learner_price_for_course_allowed(self):
        """
        Tests ReviewFinancialAidView for users who are allowed to access it
        """
        # Can view own information
        self.client.force_login(self.enrolled_profile.user)
        resp = self.client.get(self.url_user1)
        assert resp.status_code == status.HTTP_200_OK
        # Bad request if not enrolled
        self.client.force_login(self.staff_user_profile.user)
        resp = self.client.get(self.url_not_enrolled_user)
        assert resp.status_code == status.HTTP_400_BAD_REQUEST
        # Enrolled and has approved financial aid
        resp = self.client.get(self.url_user1)
        assert resp.status_code == status.HTTP_200_OK
        expected_response = {
            "has_financial_aid_request": True,
            "course_price": self.course_price.price - self.financialaid_approved.tier_program.discount_amount,
            "financial_aid_adjustment": True
        }
        self.assertDictEqual(resp.data, expected_response)
        # Enrolled and has pending financial aid
        resp = self.client.get(self.url_user2)
        assert resp.status_code == status.HTTP_200_OK
        expected_response = {
            "has_financial_aid_request": True,
            "course_price": self.course_price.price,
            "financial_aid_adjustment": False
        }
        self.assertDictEqual(resp.data, expected_response)
        # Enrolled and has pending financial aid
        resp = self.client.get(self.url_user2)
        assert resp.status_code == status.HTTP_200_OK
        expected_response = {
            "has_financial_aid_request": True,
            "course_price": self.course_price.price,
            "financial_aid_adjustment": False
        }
        self.assertDictEqual(resp.data, expected_response)
        # Enrolled and has no financial aid
        resp = self.client.get(self.url_user3)
        assert resp.status_code == status.HTTP_200_OK
        expected_response = {
            "has_financial_aid_request": False,
            "course_price": self.course_price.price,
            "financial_aid_adjustment": False
        }
        self.assertDictEqual(resp.data, expected_response)
=======
        # FinancialAid object that cannot be rejected
        self.financialaid.status = FinancialAidStatus.PENDING_DOCS
        self.financialaid.save()
        self.financial_review_data["action"] = FinancialAidStatus.REJECTED
        self.financial_review_data["tier_program_id"] = self.tier_programs["15k"]
        resp = self.client.post(self.action_url, data=self.financial_review_data)
        assert resp.status_code == status.HTTP_400_BAD_REQUEST
        # FinancialAid object that cannot be approved
        self.financial_review_data["action"] = FinancialAidStatus.APPROVED
        resp = self.client.post(self.action_url, data=self.financial_review_data)
        assert resp.status_code == status.HTTP_400_BAD_REQUEST
        # FinancialAid object whose documents cannot received
        self.financialaid.status = FinancialAidStatus.REJECTED
        self.financialaid.save()
        self.financial_review_data["action"] = FinancialAidStatus.PENDING_MANUAL_APPROVAL
        resp = self.client.post(self.action_url, data=self.financial_review_data)
        assert resp.status_code == status.HTTP_400_BAD_REQUEST

    def test_financial_aid_action_view_documents(self, mock_mailgun_client):  # pylint: disable=unused-argument
        """
        Tests FinancialAidActionView when documents are checked as received
        """
        mock_mailgun_client.send_individual_email.return_value = Mock(
            spec=Response,
            status_code=status.HTTP_200_OK,
            json=mocked_json()
        )
        # Set status to pending docs
        self.financialaid.status = FinancialAidStatus.PENDING_DOCS
        self.financialaid.save()
        # Set action to pending manual approval
        self.financial_review_data["action"] = FinancialAidStatus.PENDING_MANUAL_APPROVAL
        self.client.force_login(self.staff_user_profile.user)
        resp = self.client.post(self.action_url, data=self.financial_review_data)
        assert resp.status_code == status.HTTP_200_OK
        financialaid = FinancialAid.objects.get(id=self.financialaid.id)
        # Check that the tier does not change:
        assert financialaid.tier_program == self.tier_programs["15k"]
        assert financialaid.status == FinancialAidStatus.PENDING_MANUAL_APPROVAL
        assert mock_mailgun_client.send_individual_email.called
        _, called_kwargs = mock_mailgun_client.send_individual_email.call_args
        assert called_kwargs['subject'] == FINANCIAL_AID_DOCUMENTS_SUBJECT_TEXT
        assert called_kwargs['body'] == FINANCIAL_AID_DOCUMENTS_MESSAGE_BODY
        assert called_kwargs['recipient'] == self.profile.user.email
>>>>>>> e0027664
<|MERGE_RESOLUTION|>--- conflicted
+++ resolved
@@ -1,19 +1,12 @@
 """
 Tests for financialaid view
 """
-<<<<<<< HEAD
-=======
-from datetime import (
-    datetime,
-    timedelta
-)
 from unittest.mock import Mock, patch
 
->>>>>>> e0027664
+from django.core.exceptions import ImproperlyConfigured
 from django.core.urlresolvers import reverse
 from django.db.models.signals import post_save
 from factory.django import mute_signals
-
 from rest_framework import status
 from rest_framework.response import Response
 from rest_framework.test import APIClient
@@ -33,11 +26,8 @@
     FinancialAid,
     FinancialAidStatus
 )
-<<<<<<< HEAD
+from mail.views_test import mocked_json
 from profiles.factories import ProfileFactory
-=======
-from mail.views_test import mocked_json
->>>>>>> e0027664
 
 
 class FinancialAidViewTests(FinancialAidBaseTestCase, APIClient):
@@ -47,19 +37,7 @@
     @classmethod
     def setUpTestData(cls):
         super().setUpTestData()
-<<<<<<< HEAD
-        cls.income_validation_url = reverse("financial_aid_request")
-=======
-        cls.course_run = CourseRunFactory.create(
-            enrollment_end=datetime.utcnow() + timedelta(hours=1),
-            program=cls.program
-        )
-        cls.course_price = CoursePriceFactory.create(
-            course_run=cls.course_run,
-            is_valid=True
-        )
         cls.financial_aid_request_url = reverse("financial_aid_request")
->>>>>>> e0027664
         cls.review_url = reverse("review_financial_aid", kwargs={"program_id": cls.program.id})
         cls.review_url_with_filter = reverse(
             "review_financial_aid",
@@ -177,12 +155,10 @@
         # Reset program
         self.program.live = True
         self.program.save()
-        # No valid course_price will return 200, but empty queryset
+        # No valid course_price will raise ImproperlyConfigured
         self.course_price.is_valid = False
         self.course_price.save()
-        resp = self.client.get(self.review_url)
-        assert resp.status_code == status.HTTP_200_OK
-        assert resp.context_data["financial_aid_objects"] == []
+        self.assertRaises(ImproperlyConfigured, self.client.get, self.review_url)
         # Reset course price
         self.course_price.is_valid = True
         self.course_price.save()
@@ -377,7 +353,50 @@
         self.financial_review_data["tier_program_id"] = self.tier_programs["150k_not_current"]
         resp = self.client.post(self.action_url, data=self.financial_review_data)
         assert resp.status_code == status.HTTP_400_BAD_REQUEST
-<<<<<<< HEAD
+        # FinancialAid object that cannot be rejected
+        self.financialaid.status = FinancialAidStatus.PENDING_DOCS
+        self.financialaid.save()
+        self.financial_review_data["action"] = FinancialAidStatus.REJECTED
+        self.financial_review_data["tier_program_id"] = self.tier_programs["15k"]
+        resp = self.client.post(self.action_url, data=self.financial_review_data)
+        assert resp.status_code == status.HTTP_400_BAD_REQUEST
+        # FinancialAid object that cannot be approved
+        self.financial_review_data["action"] = FinancialAidStatus.APPROVED
+        resp = self.client.post(self.action_url, data=self.financial_review_data)
+        assert resp.status_code == status.HTTP_400_BAD_REQUEST
+        # FinancialAid object whose documents cannot received
+        self.financialaid.status = FinancialAidStatus.REJECTED
+        self.financialaid.save()
+        self.financial_review_data["action"] = FinancialAidStatus.PENDING_MANUAL_APPROVAL
+        resp = self.client.post(self.action_url, data=self.financial_review_data)
+        assert resp.status_code == status.HTTP_400_BAD_REQUEST
+
+    def test_financial_aid_action_view_documents(self, mock_mailgun_client):
+        """
+        Tests FinancialAidActionView when documents are checked as received
+        """
+        mock_mailgun_client.send_individual_email.return_value = Mock(
+            spec=Response,
+            status_code=status.HTTP_200_OK,
+            json=mocked_json()
+        )
+        # Set status to pending docs
+        self.financialaid.status = FinancialAidStatus.PENDING_DOCS
+        self.financialaid.save()
+        # Set action to pending manual approval
+        self.financial_review_data["action"] = FinancialAidStatus.PENDING_MANUAL_APPROVAL
+        self.client.force_login(self.staff_user_profile.user)
+        resp = self.client.post(self.action_url, data=self.financial_review_data)
+        assert resp.status_code == status.HTTP_200_OK
+        financialaid = FinancialAid.objects.get(id=self.financialaid.id)
+        # Check that the tier does not change:
+        assert financialaid.tier_program == self.tier_programs["15k"]
+        assert financialaid.status == FinancialAidStatus.PENDING_MANUAL_APPROVAL
+        assert mock_mailgun_client.send_individual_email.called
+        _, called_kwargs = mock_mailgun_client.send_individual_email.call_args
+        assert called_kwargs['subject'] == FINANCIAL_AID_DOCUMENTS_SUBJECT_TEXT
+        assert called_kwargs['body'] == FINANCIAL_AID_DOCUMENTS_MESSAGE_BODY
+        assert called_kwargs['recipient'] == self.profile.user.email
 
 
 class GetLearnerPriceForCourseTests(FinancialAidBaseTestCase, APIClient):
@@ -505,50 +524,4 @@
             "course_price": self.course_price.price,
             "financial_aid_adjustment": False
         }
-        self.assertDictEqual(resp.data, expected_response)
-=======
-        # FinancialAid object that cannot be rejected
-        self.financialaid.status = FinancialAidStatus.PENDING_DOCS
-        self.financialaid.save()
-        self.financial_review_data["action"] = FinancialAidStatus.REJECTED
-        self.financial_review_data["tier_program_id"] = self.tier_programs["15k"]
-        resp = self.client.post(self.action_url, data=self.financial_review_data)
-        assert resp.status_code == status.HTTP_400_BAD_REQUEST
-        # FinancialAid object that cannot be approved
-        self.financial_review_data["action"] = FinancialAidStatus.APPROVED
-        resp = self.client.post(self.action_url, data=self.financial_review_data)
-        assert resp.status_code == status.HTTP_400_BAD_REQUEST
-        # FinancialAid object whose documents cannot received
-        self.financialaid.status = FinancialAidStatus.REJECTED
-        self.financialaid.save()
-        self.financial_review_data["action"] = FinancialAidStatus.PENDING_MANUAL_APPROVAL
-        resp = self.client.post(self.action_url, data=self.financial_review_data)
-        assert resp.status_code == status.HTTP_400_BAD_REQUEST
-
-    def test_financial_aid_action_view_documents(self, mock_mailgun_client):  # pylint: disable=unused-argument
-        """
-        Tests FinancialAidActionView when documents are checked as received
-        """
-        mock_mailgun_client.send_individual_email.return_value = Mock(
-            spec=Response,
-            status_code=status.HTTP_200_OK,
-            json=mocked_json()
-        )
-        # Set status to pending docs
-        self.financialaid.status = FinancialAidStatus.PENDING_DOCS
-        self.financialaid.save()
-        # Set action to pending manual approval
-        self.financial_review_data["action"] = FinancialAidStatus.PENDING_MANUAL_APPROVAL
-        self.client.force_login(self.staff_user_profile.user)
-        resp = self.client.post(self.action_url, data=self.financial_review_data)
-        assert resp.status_code == status.HTTP_200_OK
-        financialaid = FinancialAid.objects.get(id=self.financialaid.id)
-        # Check that the tier does not change:
-        assert financialaid.tier_program == self.tier_programs["15k"]
-        assert financialaid.status == FinancialAidStatus.PENDING_MANUAL_APPROVAL
-        assert mock_mailgun_client.send_individual_email.called
-        _, called_kwargs = mock_mailgun_client.send_individual_email.call_args
-        assert called_kwargs['subject'] == FINANCIAL_AID_DOCUMENTS_SUBJECT_TEXT
-        assert called_kwargs['body'] == FINANCIAL_AID_DOCUMENTS_MESSAGE_BODY
-        assert called_kwargs['recipient'] == self.profile.user.email
->>>>>>> e0027664
+        self.assertDictEqual(resp.data, expected_response)