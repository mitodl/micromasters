"""
Tests for financialaid view
"""
import datetime
from unittest.mock import Mock, patch

from django.core.exceptions import ImproperlyConfigured
from django.core.urlresolvers import reverse
from django.db.models import Q
from rest_framework import status
from rest_framework.response import Response
from rest_framework.test import APIClient

from courses.factories import CourseRunFactory
from courses.models import Program
from dashboard.models import ProgramEnrollment
from ecommerce.factories import CoursePriceFactory
from financialaid.api_test import FinancialAidBaseTestCase
from financialaid.constants import (
    FinancialAidJustification,
    FinancialAidStatus
)
from financialaid.factories import (
    FinancialAidFactory,
    TierProgramFactory
)
from financialaid.models import (
    FinancialAid,
    FinancialAidAudit,
    CurrencyExchangeRate
)
from mail.api import generate_financial_aid_email
from mail.views_test import mocked_json


class FinancialAidViewTests(FinancialAidBaseTestCase, APIClient):
    """
    Tests for financialaid views
    """
    @classmethod
    def setUpTestData(cls):
        super().setUpTestData()
        cls.request_url = reverse("financial_aid_request")
        cls.review_url = reverse("review_financial_aid", kwargs={"program_id": cls.program.id})
        cls.review_url_with_filter = reverse(
            "review_financial_aid",
            kwargs={
                "program_id": cls.program.id,
                "status": FinancialAidStatus.AUTO_APPROVED
            }
        )
        CurrencyExchangeRate.objects.create(
            currency_code="ABC",
            exchange_rate=1.5
        )
        CurrencyExchangeRate.objects.create(
            currency_code="XYZ",
            exchange_rate=0.76
        )
        # This class of tests requires no FinancialAid objects already exist
        FinancialAid.objects.all().delete()

    def setUp(self):
        super().setUp()
        self.client.force_login(self.profile.user)
        self.data = {
            "original_currency": "USD",
            "program_id": self.program.id,
            "original_income": 70000
        }

    def test_income_validation_not_auto_approved(self):
        """
        Tests FinancialAidRequestView post endpoint for not-auto-approval
        """
        assert FinancialAid.objects.count() == 0
        assert FinancialAidAudit.objects.count() == 0
        self.assert_http_status(self.client.post, self.request_url, status.HTTP_201_CREATED, data=self.data)
        assert FinancialAid.objects.count() == 1
        assert FinancialAidAudit.objects.count() == 1
        financial_aid = FinancialAid.objects.first()
        assert financial_aid.tier_program == self.tier_programs["50k"]
        assert financial_aid.status == FinancialAidStatus.PENDING_DOCS
        assert financial_aid.income_usd == self.data["original_income"]

    def test_income_validation_auto_approved(self):
        """
        Tests FinancialAidRequestView post endpoint for auto-approval
        """
        assert FinancialAid.objects.count() == 0
        assert FinancialAidAudit.objects.count() == 0
        self.data["original_income"] = 200000
        self.assert_http_status(self.client.post, self.request_url, status.HTTP_201_CREATED, data=self.data)
        assert FinancialAid.objects.count() == 1
        assert FinancialAidAudit.objects.count() == 1
        financial_aid = FinancialAid.objects.first()
        assert financial_aid.tier_program == self.tier_programs["75k"]
        assert financial_aid.status == FinancialAidStatus.AUTO_APPROVED
        assert financial_aid.income_usd == self.data["original_income"]

    def test_income_validation_missing_args(self):
        """
        Tests FinancialAidRequestView post with missing args
        """
        # Don't send original_currency
        data = {key: value for key, value in self.data.items() if key != "original_currency"}
        self.assert_http_status(self.client.post, self.request_url, status.HTTP_400_BAD_REQUEST, data=data)
        # Don't send program_id
        data = {key: value for key, value in self.data.items() if key != "program_id"}
        self.assert_http_status(self.client.post, self.request_url, status.HTTP_400_BAD_REQUEST, data=data)
        # Don't send original_income
        data = {key: value for key, value in self.data.items() if key != "original_income"}
        self.assert_http_status(self.client.post, self.request_url, status.HTTP_400_BAD_REQUEST, data=data)

    def test_income_validation_no_financial_aid_availability(self):
        """
        Tests FinancialAidRequestView post when financial aid not available for program
        """
        self.program.financial_aid_availability = False
        self.program.save()
        self.assert_http_status(self.client.post, self.request_url, status.HTTP_400_BAD_REQUEST, data=self.data)

    def test_income_validation_user_not_enrolled(self):
        """
        Tests FinancialAidRequestView post when User not enrolled in program
        """
        self.program_enrollment.user = self.profile2.user
        self.program_enrollment.save()
        self.assert_http_status(self.client.post, self.request_url, status.HTTP_400_BAD_REQUEST, data=self.data)

    def test_income_validation_currency_not_usd(self):
        """
        Tests IncomeValidationView post with a currency that is not USD
        """
        self.data["original_currency"] = "ABC"
        assert FinancialAid.objects.count() == 0
        resp = self.client.post(self.request_url, self.data, format='json')
        assert resp.status_code == status.HTTP_201_CREATED
        assert FinancialAid.objects.count() == 1
        financial_aid = FinancialAid.objects.first()
        exchange_rate = CurrencyExchangeRate.objects.get(currency_code="ABC").exchange_rate
        assert financial_aid.tier_program == self.tier_programs["50k"]
        assert financial_aid.status == FinancialAidStatus.PENDING_DOCS
        self.assertAlmostEqual(financial_aid.income_usd, self.data["original_income"] / exchange_rate)

    def test_income_validation_currency_not_supported(self):
        """
        Tests IncomeValidationView post with a currency not supported
        """
        self.data["original_currency"] = "DEF"
        assert FinancialAid.objects.count() == 0
        resp = self.client.post(self.request_url, self.data, format='json')
        assert resp.status_code == status.HTTP_400_BAD_REQUEST

    def test_review_financial_aid_view_not_allowed_user(self):
        """
        Tests ReviewFinancialAidView that are not allowed for a user
        """
        # Not allowed for default logged-in user
        self.assert_http_status(self.client.get, self.review_url, status.HTTP_403_FORBIDDEN)
        # Not allowed for staff of different program
        self.client.force_login(self.staff_user_profile2.user)
        self.assert_http_status(self.client.get, self.review_url, status.HTTP_403_FORBIDDEN)
        # Not allowed for instructors
        self.client.force_login(self.instructor_user_profile.user)
        self.assert_http_status(self.client.get, self.review_url, status.HTTP_403_FORBIDDEN)
        # Not allowed for not-logged-in user
        self.client.logout()
        self.assert_http_status(self.client.get, self.review_url, status.HTTP_403_FORBIDDEN)

    def test_review_financial_aid_view_not_allowed_program(self):
        """
        Tests ReviewFinancialAidView that are not allowed for the program
        """
        self.client.force_login(self.staff_user_profile.user)
        # Not allowed for financial_aid_availability == False
        self.program.financial_aid_availability = False
        self.program.save()
        self.assert_http_status(self.client.get, self.review_url, status.HTTP_404_NOT_FOUND)
        # Not allowed for live == False
        self.program.financial_aid_availability = True
        self.program.live = False
        self.program.save()
        self.assert_http_status(self.client.get, self.review_url, status.HTTP_404_NOT_FOUND)
        # Reset program
        self.program.live = True
        self.program.save()
        # No valid course_price will raise ImproperlyConfigured
        self.course_price.is_valid = False
        self.course_price.save()
        self.assertRaises(ImproperlyConfigured, self.client.get, self.review_url)
        # Reset course price
        self.course_price.is_valid = True
        self.course_price.save()

    def test_review_financial_aid_view_allowed(self):
        """
        Tests ReviewFinancialAidView that are allowed
        """
        # Allowed for staff of program
        self.client.force_login(self.staff_user_profile.user)
        self.assert_http_status(self.client.get, self.review_url, status.HTTP_200_OK)

    def test_review_financial_aid_view_with_filter_and_sorting(self):
        """
        Tests ReviewFinancialAidView with filters and sorting
        """
        FinancialAidFactory.create(tier_program=self.tier_programs["0k"], status=FinancialAidStatus.AUTO_APPROVED)
        FinancialAidFactory.create(tier_program=self.tier_programs["0k"], status=FinancialAidStatus.APPROVED)
        self.client.force_login(self.staff_user_profile.user)
        # Should work with a filter
        resp = self.assert_http_status(self.client.get, self.review_url_with_filter, status.HTTP_200_OK)
        resp_obj_id_list = resp.context_data["financial_aid_objects"].values_list("id", flat=True)
        expected_obj_id_list = FinancialAid.objects.filter(
            tier_program__program_id=self.program.id,
            status=FinancialAidStatus.AUTO_APPROVED
        ).order_by("user__profile__first_name").values_list("id", flat=True)  # Default sort field
        self.assertListEqual(list(resp_obj_id_list), list(expected_obj_id_list))
        # Should work with sorting
        url_with_sorting = "{url}?sort_by=-last_name".format(url=self.review_url)
        resp = self.assert_http_status(self.client.get, url_with_sorting, status.HTTP_200_OK)
        resp_obj_id_list = resp.context_data["financial_aid_objects"].values_list("id", flat=True)
        expected_obj_id_list = FinancialAid.objects.filter(
            tier_program__program_id=self.program.id,
            status=FinancialAidStatus.PENDING_MANUAL_APPROVAL  # Default filter field
        ).order_by("-user__profile__last_name").values_list("id", flat=True)
        self.assertListEqual(list(resp_obj_id_list), list(expected_obj_id_list))
        # Should work with a filter and sorting
        url_with_filter_and_sorting = "{url}?sort_by=-last_name".format(url=self.review_url_with_filter)
        resp = self.assert_http_status(self.client.get, url_with_filter_and_sorting, status.HTTP_200_OK)
        resp_obj_id_list = resp.context_data["financial_aid_objects"].values_list("id", flat=True)
        expected_obj_id_list = FinancialAid.objects.filter(
            tier_program__program_id=self.program.id,
            status=FinancialAidStatus.AUTO_APPROVED
        ).order_by("-user__profile__last_name").values_list("id", flat=True)  # Default sort field
        self.assertListEqual(list(resp_obj_id_list), list(expected_obj_id_list))

    def test_review_financial_aid_view_with_invalid_filter_and_sorting(self):
        """
        Tests that ReviewFinancialAidView does not break with invalid filters and sorting
        """
        self.client.force_login(self.staff_user_profile.user)
        # Shouldn't break with invalid sort field
        url_with_bad_sort_field = "{url}?sort_by=-askjdf".format(url=self.review_url_with_filter)
        self.assert_http_status(self.client.get, url_with_bad_sort_field, status.HTTP_200_OK)
        # Shouldn't break with invalid filter field
        url_with_bad_filter = reverse(
            "review_financial_aid",
            kwargs={
                "program_id": self.program.id,
                "status": "aksdjfk"
            }
        )
        self.assert_http_status(self.client.get, url_with_bad_filter, status.HTTP_200_OK)
        # Shouldn't break with invalid filter and sort fields
        url_with_bad_filter_and_bad_sorting = "{url}?sort_by=-askjdf".format(url=url_with_bad_filter)
        self.assert_http_status(self.client.get, url_with_bad_filter_and_bad_sorting, status.HTTP_200_OK)

    def test_review_financial_aid_view_with_search(self):
        """
        Tests that ReviewFinancialAidView returns the expected results with search
        """
        FinancialAidFactory.create(tier_program=self.tier_programs["0k"], status=FinancialAidStatus.AUTO_APPROVED)
        FinancialAidFactory.create(tier_program=self.tier_programs["0k"], status=FinancialAidStatus.APPROVED)
        self.client.force_login(self.staff_user_profile.user)
        # Works with search and filter
        search_query = self.financialaid_approved.user.profile.first_name
        search_url = "{path}?search_query={search_query}".format(
            path=self.review_url_with_filter,
            search_query=search_query
        )
        resp = self.assert_http_status(self.client.get, search_url, status.HTTP_200_OK)
        resp_obj_id_list = resp.context_data["financial_aid_objects"].values_list("id", flat=True)
        expected_obj_id_list = FinancialAid.objects.filter(
            Q(user__profile__first_name__icontains=search_query) | Q(user__profile__last_name__icontains=search_query),
            tier_program__program_id=self.program.id,
            status=FinancialAidStatus.AUTO_APPROVED
        ).order_by("user__profile__first_name").values_list("id", flat=True)  # Default sort field
        self.assertListEqual(list(resp_obj_id_list), list(expected_obj_id_list))


@patch("financialaid.serializers.MailgunClient")  # pylint: disable=missing-docstring
class FinancialAidActionTests(FinancialAidBaseTestCase, APIClient):
    """
    Tests for financialaid views
    """
    @classmethod
    def setUpTestData(cls):
        super().setUpTestData()
        cls.financialaid = FinancialAidFactory.create(
            user=cls.profile.user,
            tier_program=cls.tier_programs["25k"],
            status=FinancialAidStatus.PENDING_MANUAL_APPROVAL
        )
        cls.action_url = reverse("financial_aid_action", kwargs={"financial_aid_id": cls.financialaid.id})

    def setUp(self):
        super().setUp()
        self.financialaid.refresh_from_db()
        self.client.force_login(self.staff_user_profile.user)
        self.data = {
            "action": FinancialAidStatus.APPROVED,
            "tier_program_id": self.financialaid.tier_program.id,
            "justification": FinancialAidJustification.NOT_NOTARIZED
        }

    def test_not_allowed(self, *args):  # pylint: disable=unused-argument
        """
        Tests FinancialAidActionView that are not allowed
        """
        # Not allowed for default logged-in user
        self.client.force_login(self.profile.user)
        self.assert_http_status(self.client.patch, self.action_url, status.HTTP_403_FORBIDDEN, data=self.data)
        # Not allowed for staff of different program
        self.client.force_login(self.staff_user_profile2.user)
        self.assert_http_status(self.client.patch, self.action_url, status.HTTP_403_FORBIDDEN, data=self.data)
        # Not allowed for instructors (regardless of program)
        self.client.force_login(self.instructor_user_profile.user)
        self.assert_http_status(self.client.patch, self.action_url, status.HTTP_403_FORBIDDEN, data=self.data)
        # Not allowed for logged-out user
        self.client.logout()
        self.assert_http_status(self.client.patch, self.action_url, status.HTTP_403_FORBIDDEN, data=self.data)

    def test_invalid_action(self, *args):  # pylint: disable=unused-argument
        """
        Tests FinancialAidActionView when invalid action is posted
        """
        # Invalid action
        self.data["action"] = FinancialAidStatus.PENDING_DOCS
        self.assert_http_status(self.client.patch, self.action_url, status.HTTP_400_BAD_REQUEST, data=self.data)

    def test_invalid_tier_program(self, *args):  # pylint: disable=unused-argument
        """
        Tests FinancialAidActionView when invalid tier_program is posted
        """
        self.data["action"] = FinancialAidStatus.APPROVED
        # Not current tier
        self.data["tier_program_id"] = self.tier_programs["75k_not_current"].id
        self.assert_http_status(self.client.patch, self.action_url, status.HTTP_400_BAD_REQUEST, data=self.data)
        # Not part of the same program
        self.data["tier_program_id"] = TierProgramFactory.create().id  # Will be part of a different program
        self.assert_http_status(self.client.patch, self.action_url, status.HTTP_400_BAD_REQUEST, data=self.data)

<<<<<<< HEAD
    def test_reject_invalid_status(self, *args):  # pylint: disable=unused-argument
        """
        Tests FinancialAidActionView when trying to reject a FinancialAid that isn't pending manual approval
        """
        # FinancialAid object that cannot be rejected
        self.financialaid.status = FinancialAidStatus.PENDING_DOCS
        self.financialaid.save()
        self.data["action"] = FinancialAidStatus.REJECTED
        self.assert_http_status(self.client.patch, self.action_url, status.HTTP_400_BAD_REQUEST, data=self.data)

=======
>>>>>>> 177e49d5
    def test_approve_invalid_status(self, *args):  # pylint: disable=unused-argument
        """
        Tests FinancialAidActionView when trying to approve a FinancialAid that isn't pending manual approval
        or docs sent
        """
        # FinancialAid object that cannot be approved
        self.data["action"] = FinancialAidStatus.APPROVED
        statuses_to_test = [
            FinancialAidStatus.CREATED,
            FinancialAidStatus.AUTO_APPROVED,
            FinancialAidStatus.PENDING_DOCS,
            FinancialAidStatus.APPROVED
        ]
        for financial_aid_status in statuses_to_test:
            self.financialaid.status = financial_aid_status
            self.financialaid.save()
            self.assert_http_status(self.client.patch, self.action_url, status.HTTP_400_BAD_REQUEST, data=self.data)

    def test_approve_invalid_justification(self, *args):  # pylint: disable=unused-argument
        """
        Tests FinancialAidActionView when trying to approve a FinancialAid with an invalid justification
        """
        # FinancialAid object that cannot be approved
        self.data["justification"] = "somerandomstring"
        self.assert_http_status(self.client.patch, self.action_url, status.HTTP_400_BAD_REQUEST, data=self.data)

    def test_mark_documents_received_invalid_status(self, *args):  # pylint: disable=unused-argument
        """
        Tests FinancialAidActionView when trying to approve a FinancialAid that isn't pending docs
        """
        # FinancialAid object whose documents cannot received
        statuses_to_test = [
            FinancialAidStatus.CREATED,
            FinancialAidStatus.AUTO_APPROVED,
            FinancialAidStatus.PENDING_MANUAL_APPROVAL,
            FinancialAidStatus.APPROVED
        ]
        for financial_aid_status in statuses_to_test:
            self.financialaid.status = financial_aid_status
            self.financialaid.save()
            self.assert_http_status(
                self.client.patch,
                self.action_url,
                status.HTTP_400_BAD_REQUEST,
                data={"action": FinancialAidStatus.PENDING_MANUAL_APPROVAL}
            )

    def test_approval(self, mock_mailgun_client):
        """
        Tests FinancialAidActionView when application is approved
        """
        mock_mailgun_client.send_financial_aid_email.return_value = Mock(
            spec=Response,
            status_code=status.HTTP_200_OK,
            json=mocked_json()
        )
        assert self.financialaid.status != FinancialAidStatus.APPROVED
        assert self.financialaid.justification != FinancialAidJustification.NOT_NOTARIZED
        self.assert_http_status(self.client.patch, self.action_url, status.HTTP_200_OK, data=self.data)
        # Application is approved for the tier program in the financial aid object
        self.financialaid.refresh_from_db()
        assert self.financialaid.tier_program == self.tier_programs["25k"]
        assert self.financialaid.status == FinancialAidStatus.APPROVED
        assert self.financialaid.justification == FinancialAidJustification.NOT_NOTARIZED
        assert mock_mailgun_client.send_financial_aid_email.called
        _, called_kwargs = mock_mailgun_client.send_financial_aid_email.call_args
        assert called_kwargs["acting_user"] == self.staff_user_profile.user
        assert called_kwargs["financial_aid"] == self.financialaid
        financial_aid_email = generate_financial_aid_email(self.financialaid)
        assert called_kwargs["subject"] == financial_aid_email["subject"]
        assert called_kwargs["body"] == financial_aid_email["body"]

    def test_approval_different_tier_program(self, mock_mailgun_client):
        """
        Tests FinancialAidActionView when application is approved for a different tier program
        """
        mock_mailgun_client.send_financial_aid_email.return_value = Mock(
            spec=Response,
            status_code=status.HTTP_200_OK,
            json=mocked_json()
        )
        assert self.financialaid.tier_program != self.tier_programs["50k"]
        assert self.financialaid.status != FinancialAidStatus.APPROVED
        self.data["tier_program_id"] = self.tier_programs["50k"].id
        self.assert_http_status(self.client.patch, self.action_url, status.HTTP_200_OK, data=self.data)
        # Application is approved for a different tier program
        self.financialaid.refresh_from_db()
        assert self.financialaid.tier_program == self.tier_programs["50k"]
        assert self.financialaid.status == FinancialAidStatus.APPROVED
        assert mock_mailgun_client.send_financial_aid_email.called
        _, called_kwargs = mock_mailgun_client.send_financial_aid_email.call_args
        assert called_kwargs["acting_user"] == self.staff_user_profile.user
        assert called_kwargs["financial_aid"] == self.financialaid
        financial_aid_email = generate_financial_aid_email(self.financialaid)
        assert called_kwargs["subject"] == financial_aid_email["subject"]
        assert called_kwargs["body"] == financial_aid_email["body"]

<<<<<<< HEAD
    def test_rejection(self, mock_mailgun_client):
        """
        Tests FinancialAidActionView when application is rejected
        """
        mock_mailgun_client.send_financial_aid_email.return_value = Mock(
            spec=Response,
            status_code=status.HTTP_200_OK,
            json=mocked_json()
        )
        assert self.financialaid.tier_program != self.tier_programs["75k"]
        assert self.financialaid.status != FinancialAidStatus.REJECTED
        self.data["action"] = FinancialAidStatus.REJECTED
        self.assert_http_status(self.client.patch, self.action_url, status.HTTP_200_OK, data=self.data)
        self.financialaid.refresh_from_db()
        assert self.financialaid.tier_program == self.tier_programs["75k"]
        assert self.financialaid.status == FinancialAidStatus.REJECTED
        assert mock_mailgun_client.send_financial_aid_email.called
        _, called_kwargs = mock_mailgun_client.send_financial_aid_email.call_args
        assert called_kwargs["acting_user"] == self.staff_user_profile.user
        assert called_kwargs["financial_aid"] == self.financialaid
        financial_aid_email = generate_financial_aid_email(self.financialaid)
        assert called_kwargs["subject"] == financial_aid_email["subject"]
        assert called_kwargs["body"] == financial_aid_email["body"]

=======
>>>>>>> 177e49d5
    def test_mark_documents_received_pending_docs(self, mock_mailgun_client):
        """
        Tests FinancialAidActionView when documents are checked as received from PENDING_DOCS
        """
        mock_mailgun_client.send_financial_aid_email.return_value = Mock(
            spec=Response,
            status_code=status.HTTP_200_OK,
            json=mocked_json()
        )
        # Set status to pending docs
        assert self.financialaid.tier_program == self.tier_programs["25k"]
        self.financialaid.status = FinancialAidStatus.PENDING_DOCS
        self.financialaid.save()
        # Set action to pending manual approval from pending-docs
        self.assert_http_status(
            self.client.patch,
            self.action_url,
            status.HTTP_200_OK,
            data={"action": FinancialAidStatus.PENDING_MANUAL_APPROVAL}
        )
        self.financialaid.refresh_from_db()
        # Check that the tier does not change:
        assert self.financialaid.tier_program == self.tier_programs["25k"]
        assert self.financialaid.status == FinancialAidStatus.PENDING_MANUAL_APPROVAL
        assert mock_mailgun_client.send_financial_aid_email.called
        _, called_kwargs = mock_mailgun_client.send_financial_aid_email.call_args
        assert called_kwargs["acting_user"] == self.staff_user_profile.user
        assert called_kwargs["financial_aid"] == self.financialaid
        financial_aid_email = generate_financial_aid_email(self.financialaid)
        assert called_kwargs["subject"] == financial_aid_email["subject"]
        assert called_kwargs["body"] == financial_aid_email["body"]

    def test_mark_documents_received_docs_sent(self, mock_mailgun_client):
        """
        Tests FinancialAidActionView when documents are checked as received from DOCS_SENT
        """
        mock_mailgun_client.send_financial_aid_email.return_value = Mock(
            spec=Response,
            status_code=status.HTTP_200_OK,
            json=mocked_json()
        )
        # Set status to docs sent
        assert self.financialaid.tier_program == self.tier_programs["25k"]
        self.financialaid.status = FinancialAidStatus.DOCS_SENT
        self.financialaid.save()
        # Set action to pending manual approval from pending-docs
        self.assert_http_status(
            self.client.patch,
            self.action_url,
            status.HTTP_200_OK,
            data={"action": FinancialAidStatus.PENDING_MANUAL_APPROVAL}
        )
        self.financialaid.refresh_from_db()
        # Check that the tier does not change:
        assert self.financialaid.tier_program == self.tier_programs["25k"]
        assert self.financialaid.status == FinancialAidStatus.PENDING_MANUAL_APPROVAL
        assert mock_mailgun_client.send_financial_aid_email.called
        _, called_kwargs = mock_mailgun_client.send_financial_aid_email.call_args
        assert called_kwargs["acting_user"] == self.staff_user_profile.user
        assert called_kwargs["financial_aid"] == self.financialaid
        financial_aid_email = generate_financial_aid_email(self.financialaid)
        assert called_kwargs["subject"] == financial_aid_email["subject"]
        assert called_kwargs["body"] == financial_aid_email["body"]


class FinancialAidDetailViewTests(FinancialAidBaseTestCase, APIClient):
    """
    Tests for FinancialAidDetailView
    """
    @classmethod
    def setUpTestData(cls):
        super().setUpTestData()
        cls.financialaid_pending_docs = FinancialAidFactory.create(
            user=cls.enrolled_profile3.user,
            tier_program=cls.tier_programs["25k"],
            status=FinancialAidStatus.PENDING_DOCS
        )
        cls.docs_sent_url = reverse(
            "financial_aid",
            kwargs={"financial_aid_id": cls.financialaid_pending_docs.id}
        )
        cls.data = {
            "financial_aid_id": cls.financialaid_pending_docs.id,
            "date_documents_sent": datetime.datetime(2016, 9, 25).strftime("%Y-%m-%d")
        }

    def test_learner_can_indicate_documents_sent(self):
        """
        Tests FinancialAidDetailView for user editing their own financial aid document status
        """
        self.client.force_login(self.enrolled_profile3.user)
        self.assert_http_status(self.client.patch, self.docs_sent_url, status.HTTP_200_OK, data=self.data)
        self.financialaid_pending_docs.refresh_from_db()
        assert self.financialaid_pending_docs.status == FinancialAidStatus.DOCS_SENT
        assert self.financialaid_pending_docs.date_documents_sent == datetime.date(2016, 9, 25)

    def test_user_does_not_have_permission_to_indicate_documents_sent(self):
        """
        Tests FinancialAidDetailView for user without permission to edit document status
        """
        unpermitted_users_to_test = [
            self.enrolled_profile.user,
            self.instructor_user_profile.user,
            self.staff_user_profile.user,
            self.profile.user
        ]
        for unpermitted_user in unpermitted_users_to_test:
            self.client.force_login(unpermitted_user)
            self.assert_http_status(self.client.patch, self.docs_sent_url, status.HTTP_403_FORBIDDEN, data=self.data)

    def test_correct_status_change_on_indicating_documents_sent(self):
        """
        Tests FinancialAidDetailView to ensure status change is always pending-docs to docs-sent
        """
        statuses_to_test = [
            FinancialAidStatus.CREATED,
            FinancialAidStatus.AUTO_APPROVED,
            FinancialAidStatus.DOCS_SENT,
            FinancialAidStatus.PENDING_MANUAL_APPROVAL,
            FinancialAidStatus.APPROVED
        ]
        for financial_aid_status in statuses_to_test:
            self.financialaid_pending_docs.status = financial_aid_status
            self.financialaid_pending_docs.save()
            self.client.force_login(self.enrolled_profile3.user)
            self.assert_http_status(self.client.patch, self.docs_sent_url, status.HTTP_400_BAD_REQUEST, data=self.data)


class CoursePriceDetailViewTests(FinancialAidBaseTestCase, APIClient):
    """
    Tests for course price detail views
    """
    @classmethod
    def setUpTestData(cls):
        super().setUpTestData()
        cls.course_price_url = reverse("course_price_detail", kwargs={"program_id": cls.program.id})

    def setUp(self):
        super().setUp()
        self.program.refresh_from_db()

    def test_get_learner_price_for_course_not_allowed(self):
        """
        Tests ReviewFinancialAidView that are not allowed
        """
        # Not allowed if not logged in
        resp = self.client.get(self.course_price_url)
        assert resp.status_code == status.HTTP_403_FORBIDDEN
        # Bad request if not enrolled
        self.client.force_login(self.profile2.user)
        self.assert_http_status(self.client.get, self.course_price_url, status.HTTP_404_NOT_FOUND)

    def test_get_learner_price_for_enrolled_with_financial_aid(self):
        """
        Tests ReviewFinancialAidView for enrolled user who has approved financial aid
        """
        self.client.force_login(self.enrolled_profile.user)
        resp = self.assert_http_status(self.client.get, self.course_price_url, status.HTTP_200_OK)
        expected_response = {
            "program_id": self.program.id,
            "has_financial_aid_request": True,
            "price": self.course_price.price - self.financialaid_approved.tier_program.discount_amount,
            "financial_aid_adjustment": True,
            "financial_aid_availability": True
        }
        self.assertDictEqual(resp.data, expected_response)

    def test_get_learner_price_for_enrolled_with_pending_financial_aid(self):
        """
        Tests ReviewFinancialAidView for enrolled user who has pending financial aid
        """
        self.client.force_login(self.enrolled_profile2.user)
        resp = self.assert_http_status(self.client.get, self.course_price_url, status.HTTP_200_OK)
        expected_response = {
            "program_id": self.program.id,
            "has_financial_aid_request": True,
            "price": self.course_price.price,
            "financial_aid_adjustment": False,
            "financial_aid_availability": True
        }
        self.assertDictEqual(resp.data, expected_response)

    def test_get_learner_price_for_enrolled_with_no_financial_aid_requested(self):
        """
        Tests ReviewFinancialAidView for enrolled user who has no financial aid request
        """
        self.client.force_login(self.enrolled_profile3.user)
        resp = self.assert_http_status(self.client.get, self.course_price_url, status.HTTP_200_OK)
        expected_response = {
            "program_id": self.program.id,
            "has_financial_aid_request": False,
            "price": self.course_price.price,
            "financial_aid_adjustment": False,
            "financial_aid_availability": True
        }
        self.assertDictEqual(resp.data, expected_response)

    def test_get_learner_price_for_enrolled_but_no_financial_aid_availability(self):
        """
        Tests ReviewFinancialAidView for enrolled user in program without financial aid
        """
        self.client.force_login(self.enrolled_profile3.user)
        self.program.financial_aid_availability = False
        self.program.save()
        resp = self.assert_http_status(self.client.get, self.course_price_url, status.HTTP_200_OK)
        expected_response = {
            "program_id": self.program.id,
            "has_financial_aid_request": False,
            "price": self.course_price.price,
            "financial_aid_adjustment": False,
            "financial_aid_availability": False
        }
        self.assertDictEqual(resp.data, expected_response)


class LearnerSkipsFinancialAid(FinancialAidBaseTestCase, APIClient):
    """
    Tests for financial aid skip views
    """
    @classmethod
    def setUpTestData(cls):
        super().setUpTestData()
        cls.skip_url = reverse("financial_aid_skip", kwargs={"program_id": cls.program.id})

    def setUp(self):
        super().setUp()
        self.program.refresh_from_db()

    def test_skipped_financialaid_object_created(self):
        """
        Tests that a FinancialAid object with the status "skipped" is created.
        """
        self.client.force_login(self.enrolled_profile3.user)
        assert FinancialAidAudit.objects.count() == 0
        # Check number of financial aid objects (two are created at test setup)
        assert FinancialAid.objects.count() == 2
        self.assert_http_status(self.client.patch, self.skip_url, status.HTTP_200_OK)
        assert FinancialAid.objects.count() == 3
        financialaid = FinancialAid.objects.get(user=self.enrolled_profile3.user, tier_program__program=self.program)
        assert financialaid.tier_program == self.tier_programs["75k"]
        assert financialaid.status == FinancialAidStatus.SKIPPED
        # Check logging
        assert FinancialAidAudit.objects.count() == 1

    def test_skipped_financialaid_object_updated(self):
        """
        Tests that an existing FinancialAid object is updated to have the status "skipped"
        """
        self.client.force_login(self.enrolled_profile2.user)
        assert FinancialAidAudit.objects.count() == 0
        # Check number of financial aid objects (two are created at test setup)
        assert FinancialAid.objects.count() == 2
        self.assert_http_status(self.client.patch, self.skip_url, status.HTTP_200_OK)
        assert FinancialAid.objects.count() == 2
        self.financialaid_pending.refresh_from_db()
        assert self.financialaid_pending.tier_program == self.tier_programs["75k"]
        assert self.financialaid_pending.status == FinancialAidStatus.SKIPPED
        # Check logging
        assert FinancialAidAudit.objects.count() == 1

    def test_financialaid_object_cannot_be_skipped_if_already_terminal_status(self):
        """
        Tests that an existing FinancialAid object that has already reached a terminal status cannot be skipped.
        """
        self.client.force_login(self.enrolled_profile2.user)
        for financial_aid_status in FinancialAidStatus.TERMINAL_STATUSES:
            self.financialaid_pending.status = financial_aid_status
            self.financialaid_pending.save()
            self.assert_http_status(self.client.patch, self.skip_url, status.HTTP_400_BAD_REQUEST)

    def test_financialaid_object_cannot_be_skipped_if_aid_not_available(self):
        """
        Tests that a FinancialAid object cannot be skipped if program does not have financial
        aid
        """
        self.client.force_login(self.enrolled_profile3.user)
        self.program.financial_aid_availability = False
        self.program.save()
        self.assert_http_status(self.client.patch, self.skip_url, status.HTTP_400_BAD_REQUEST)

    def test_financialaid_object_cannot_be_skipped_if_not_enrolled_in_program(self):
        """
        Tests that a FinancialAid object cannot be skipped if the user is not enrolled in program
        """
        self.client.force_login(self.enrolled_profile3.user)
        with self.assertRaises(ProgramEnrollment.DoesNotExist):
            ProgramEnrollment.objects.get(user=self.enrolled_profile3.user, program=self.program2)
        url = reverse("financial_aid_skip", kwargs={"program_id": self.program2.id})
        self.assert_http_status(self.client.patch, url, status.HTTP_400_BAD_REQUEST)

    def test_financialaid_object_cannot_be_skipped_for_nonexisting_program(self):
        """
        Tests that a FinancialAid object cannot be skipped if that program doesn't exist
        """
        self.client.force_login(self.enrolled_profile3.user)
        valid_program_ids = Program.objects.all().values_list("id", flat=True)
        invalid_program_id = 8675305
        assert invalid_program_id not in valid_program_ids
        url = reverse("financial_aid_skip", kwargs={"program_id": invalid_program_id})
        self.assert_http_status(self.client.patch, url, status.HTTP_404_NOT_FOUND)

    def test_skip_financial_aid_only_put_allowed(self):
        """
        Tests that methods other than PUT/PATCH are not allowed for skipping financial aid
        """
        self.client.force_login(self.enrolled_profile2.user)
        self.assert_http_status(self.client.get, self.skip_url, status.HTTP_405_METHOD_NOT_ALLOWED)
        self.assert_http_status(self.client.post, self.skip_url, status.HTTP_405_METHOD_NOT_ALLOWED)
        self.assert_http_status(self.client.head, self.skip_url, status.HTTP_405_METHOD_NOT_ALLOWED)
        self.assert_http_status(self.client.delete, self.skip_url, status.HTTP_405_METHOD_NOT_ALLOWED)


class CoursePriceListViewTests(FinancialAidBaseTestCase, APIClient):
    """
    Tests for course price list views
    """

    @classmethod
    def setUpTestData(cls):
        super().setUpTestData()
        cls.course_price_url = reverse("course_price_list")
        cls.course_run2 = CourseRunFactory.create(
            enrollment_end=datetime.datetime.utcnow() + datetime.timedelta(hours=1),
            program=cls.program2
        )
        cls.course_price2 = CoursePriceFactory.create(
            course_run=cls.course_run2,
            is_valid=True
        )

    def test_get_all_course_prices(self):
        """
        Test that the course_price_list route will return a list of formatted course prices
        """
        self.client.force_login(self.multi_enrolled_profile.user)
        resp = self.assert_http_status(self.client.get, self.course_price_url, status.HTTP_200_OK)
        self.assertTrue(isinstance(resp.data, list))
        self.assertEqual(len(resp.data), 2)<|MERGE_RESOLUTION|>--- conflicted
+++ resolved
@@ -341,19 +341,6 @@
         self.data["tier_program_id"] = TierProgramFactory.create().id  # Will be part of a different program
         self.assert_http_status(self.client.patch, self.action_url, status.HTTP_400_BAD_REQUEST, data=self.data)
 
-<<<<<<< HEAD
-    def test_reject_invalid_status(self, *args):  # pylint: disable=unused-argument
-        """
-        Tests FinancialAidActionView when trying to reject a FinancialAid that isn't pending manual approval
-        """
-        # FinancialAid object that cannot be rejected
-        self.financialaid.status = FinancialAidStatus.PENDING_DOCS
-        self.financialaid.save()
-        self.data["action"] = FinancialAidStatus.REJECTED
-        self.assert_http_status(self.client.patch, self.action_url, status.HTTP_400_BAD_REQUEST, data=self.data)
-
-=======
->>>>>>> 177e49d5
     def test_approve_invalid_status(self, *args):  # pylint: disable=unused-argument
         """
         Tests FinancialAidActionView when trying to approve a FinancialAid that isn't pending manual approval
@@ -451,33 +438,6 @@
         assert called_kwargs["subject"] == financial_aid_email["subject"]
         assert called_kwargs["body"] == financial_aid_email["body"]
 
-<<<<<<< HEAD
-    def test_rejection(self, mock_mailgun_client):
-        """
-        Tests FinancialAidActionView when application is rejected
-        """
-        mock_mailgun_client.send_financial_aid_email.return_value = Mock(
-            spec=Response,
-            status_code=status.HTTP_200_OK,
-            json=mocked_json()
-        )
-        assert self.financialaid.tier_program != self.tier_programs["75k"]
-        assert self.financialaid.status != FinancialAidStatus.REJECTED
-        self.data["action"] = FinancialAidStatus.REJECTED
-        self.assert_http_status(self.client.patch, self.action_url, status.HTTP_200_OK, data=self.data)
-        self.financialaid.refresh_from_db()
-        assert self.financialaid.tier_program == self.tier_programs["75k"]
-        assert self.financialaid.status == FinancialAidStatus.REJECTED
-        assert mock_mailgun_client.send_financial_aid_email.called
-        _, called_kwargs = mock_mailgun_client.send_financial_aid_email.call_args
-        assert called_kwargs["acting_user"] == self.staff_user_profile.user
-        assert called_kwargs["financial_aid"] == self.financialaid
-        financial_aid_email = generate_financial_aid_email(self.financialaid)
-        assert called_kwargs["subject"] == financial_aid_email["subject"]
-        assert called_kwargs["body"] == financial_aid_email["body"]
-
-=======
->>>>>>> 177e49d5
     def test_mark_documents_received_pending_docs(self, mock_mailgun_client):
         """
         Tests FinancialAidActionView when documents are checked as received from PENDING_DOCS
