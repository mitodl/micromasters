"""
Tests for financialaid view
"""
from unittest.mock import Mock, patch
import datetime

from django.core.exceptions import ImproperlyConfigured
from django.core.urlresolvers import reverse
from django.db.models import Q
from rest_framework import status
from rest_framework.response import Response
from rest_framework.test import APIClient

from courses.factories import CourseRunFactory
from ecommerce.factories import CoursePriceFactory
from financialaid.api_test import FinancialAidBaseTestCase
from financialaid.constants import (
    FINANCIAL_AID_APPROVAL_SUBJECT_TEXT,
    FINANCIAL_AID_APPROVAL_MESSAGE_BODY,
    FINANCIAL_AID_DOCUMENTS_SUBJECT_TEXT,
    FINANCIAL_AID_DOCUMENTS_MESSAGE_BODY,
    FinancialAidJustification,
    FinancialAidStatus
)
from financialaid.factories import (
    FinancialAidFactory,
    TierProgramFactory
)
<<<<<<< HEAD
from financialaid.models import FinancialAid
=======
from financialaid.models import (
    FinancialAid,
    FinancialAidAudit,
    FinancialAidStatus,
    CurrencyExchangeRate
)
>>>>>>> fd72f0ac
from mail.views_test import mocked_json


class FinancialAidViewTests(FinancialAidBaseTestCase, APIClient):
    """
    Tests for financialaid views
    """
    @classmethod
    def setUpTestData(cls):
        super().setUpTestData()
        cls.request_url = reverse("financial_aid_request")
        cls.review_url = reverse("review_financial_aid", kwargs={"program_id": cls.program.id})
        cls.review_url_with_filter = reverse(
            "review_financial_aid",
            kwargs={
                "program_id": cls.program.id,
                "status": FinancialAidStatus.AUTO_APPROVED
            }
        )
        CurrencyExchangeRate.objects.create(
            currency_code="ABC",
            exchange_rate=1.5
        )
        CurrencyExchangeRate.objects.create(
            currency_code="XYZ",
            exchange_rate=0.76
        )
        # This class of tests requires no FinancialAid objects already exist
        FinancialAid.objects.all().delete()

    def setUp(self):
        super().setUp()
        self.client.force_login(self.profile.user)
        self.data = {
            "original_currency": "USD",
            "program_id": self.program.id,
            "original_income": 70000
        }

    def test_income_validation_not_auto_approved(self):
        """
        Tests FinancialAidRequestView post endpoint for not-auto-approval
        """
        assert FinancialAid.objects.count() == 0
        assert FinancialAidAudit.objects.count() == 0
        self.assert_http_status(self.client.post, self.request_url, status.HTTP_201_CREATED, data=self.data)
        assert FinancialAid.objects.count() == 1
        assert FinancialAidAudit.objects.count() == 1
        financial_aid = FinancialAid.objects.first()
        assert financial_aid.tier_program == self.tier_programs["50k"]
        assert financial_aid.status == FinancialAidStatus.PENDING_DOCS
        assert financial_aid.income_usd == self.data["original_income"]

    def test_income_validation_auto_approved(self):
        """
        Tests FinancialAidRequestView post endpoint for auto-approval
        """
        assert FinancialAid.objects.count() == 0
        assert FinancialAidAudit.objects.count() == 0
        self.data["original_income"] = 200000
        self.assert_http_status(self.client.post, self.request_url, status.HTTP_201_CREATED, data=self.data)
        assert FinancialAid.objects.count() == 1
        assert FinancialAidAudit.objects.count() == 1
        financial_aid = FinancialAid.objects.first()
        assert financial_aid.tier_program == self.tier_programs["75k"]
        assert financial_aid.status == FinancialAidStatus.AUTO_APPROVED
        assert financial_aid.income_usd == self.data["original_income"]

    def test_income_validation_missing_args(self):
        """
        Tests FinancialAidRequestView post with missing args
        """
        # Don't send original_currency
        data = {key: value for key, value in self.data.items() if key != "original_currency"}
        self.assert_http_status(self.client.post, self.request_url, status.HTTP_400_BAD_REQUEST, data=data)
        # Don't send program_id
        data = {key: value for key, value in self.data.items() if key != "program_id"}
        self.assert_http_status(self.client.post, self.request_url, status.HTTP_400_BAD_REQUEST, data=data)
        # Don't send original_income
        data = {key: value for key, value in self.data.items() if key != "original_income"}
        self.assert_http_status(self.client.post, self.request_url, status.HTTP_400_BAD_REQUEST, data=data)

    def test_income_validation_no_financial_aid_availability(self):
        """
        Tests FinancialAidRequestView post when financial aid not available for program
        """
        self.program.financial_aid_availability = False
        self.program.save()
        self.assert_http_status(self.client.post, self.request_url, status.HTTP_400_BAD_REQUEST, data=self.data)

    def test_income_validation_user_not_enrolled(self):
        """
        Tests FinancialAidRequestView post when User not enrolled in program
        """
        self.program_enrollment.user = self.profile2.user
        self.program_enrollment.save()
        self.assert_http_status(self.client.post, self.request_url, status.HTTP_400_BAD_REQUEST, data=self.data)

    def test_income_validation_currency_not_usd(self):
        """
        Tests IncomeValidationView post with a currency that is not USD
        """
        self.data["original_currency"] = "ABC"
        assert FinancialAid.objects.count() == 0
        resp = self.client.post(self.request_url, self.data, format='json')
        assert resp.status_code == status.HTTP_201_CREATED
        assert FinancialAid.objects.count() == 1
        financial_aid = FinancialAid.objects.first()
        exchange_rate = CurrencyExchangeRate.objects.get(currency_code="ABC").exchange_rate
        assert financial_aid.tier_program == self.tier_programs["50k"]
        assert financial_aid.status == FinancialAidStatus.PENDING_DOCS
        self.assertAlmostEqual(financial_aid.income_usd, self.data["original_income"] / exchange_rate)

    def test_income_validation_currency_not_supported(self):
        """
        Tests IncomeValidationView post with a currency not supported
        """
        self.data["original_currency"] = "DEF"
        assert FinancialAid.objects.count() == 0
        resp = self.client.post(self.request_url, self.data, format='json')
        assert resp.status_code == status.HTTP_400_BAD_REQUEST

    def test_review_financial_aid_view_not_allowed_user(self):
        """
        Tests ReviewFinancialAidView that are not allowed for a user
        """
        # Not allowed for default logged-in user
        self.assert_http_status(self.client.get, self.review_url, status.HTTP_403_FORBIDDEN)
        # Not allowed for staff of different program
        self.client.force_login(self.staff_user_profile2.user)
        self.assert_http_status(self.client.get, self.review_url, status.HTTP_403_FORBIDDEN)
        # Not allowed for instructors
        self.client.force_login(self.instructor_user_profile.user)
        self.assert_http_status(self.client.get, self.review_url, status.HTTP_403_FORBIDDEN)
        # Not allowed for not-logged-in user
        self.client.logout()
        self.assert_http_status(self.client.get, self.review_url, status.HTTP_403_FORBIDDEN)

    def test_review_financial_aid_view_not_allowed_program(self):
        """
        Tests ReviewFinancialAidView that are not allowed for the program
        """
        self.client.force_login(self.staff_user_profile.user)
        # Not allowed for financial_aid_availability == False
        self.program.financial_aid_availability = False
        self.program.save()
        self.assert_http_status(self.client.get, self.review_url, status.HTTP_404_NOT_FOUND)
        # Not allowed for live == False
        self.program.financial_aid_availability = True
        self.program.live = False
        self.program.save()
        self.assert_http_status(self.client.get, self.review_url, status.HTTP_404_NOT_FOUND)
        # Reset program
        self.program.live = True
        self.program.save()
        # No valid course_price will raise ImproperlyConfigured
        self.course_price.is_valid = False
        self.course_price.save()
        self.assertRaises(ImproperlyConfigured, self.client.get, self.review_url)
        # Reset course price
        self.course_price.is_valid = True
        self.course_price.save()

    def test_review_financial_aid_view_allowed(self):
        """
        Tests ReviewFinancialAidView that are allowed
        """
        # Allowed for staff of program
        self.client.force_login(self.staff_user_profile.user)
        self.assert_http_status(self.client.get, self.review_url, status.HTTP_200_OK)

    def test_review_financial_aid_view_with_filter_and_sorting(self):
        """
        Tests ReviewFinancialAidView with filters and sorting
        """
        FinancialAidFactory.create(tier_program=self.tier_programs["0k"], status=FinancialAidStatus.AUTO_APPROVED)
        FinancialAidFactory.create(tier_program=self.tier_programs["0k"], status=FinancialAidStatus.APPROVED)
        self.client.force_login(self.staff_user_profile.user)
        # Should work with a filter
        resp = self.assert_http_status(self.client.get, self.review_url_with_filter, status.HTTP_200_OK)
        resp_obj_id_list = resp.context_data["financial_aid_objects"].values_list("id", flat=True)
        expected_obj_id_list = FinancialAid.objects.filter(
            tier_program__program_id=self.program.id,
            status=FinancialAidStatus.AUTO_APPROVED
        ).order_by("user__profile__first_name").values_list("id", flat=True)  # Default sort field
        self.assertListEqual(list(resp_obj_id_list), list(expected_obj_id_list))
        # Should work with sorting
        url_with_sorting = "{url}?sort_by=-last_name".format(url=self.review_url)
        resp = self.assert_http_status(self.client.get, url_with_sorting, status.HTTP_200_OK)
        resp_obj_id_list = resp.context_data["financial_aid_objects"].values_list("id", flat=True)
        expected_obj_id_list = FinancialAid.objects.filter(
            tier_program__program_id=self.program.id,
            status=FinancialAidStatus.PENDING_MANUAL_APPROVAL  # Default filter field
        ).order_by("-user__profile__last_name").values_list("id", flat=True)
        self.assertListEqual(list(resp_obj_id_list), list(expected_obj_id_list))
        # Should work with a filter and sorting
        url_with_filter_and_sorting = "{url}?sort_by=-last_name".format(url=self.review_url_with_filter)
        resp = self.assert_http_status(self.client.get, url_with_filter_and_sorting, status.HTTP_200_OK)
        resp_obj_id_list = resp.context_data["financial_aid_objects"].values_list("id", flat=True)
        expected_obj_id_list = FinancialAid.objects.filter(
            tier_program__program_id=self.program.id,
            status=FinancialAidStatus.AUTO_APPROVED
        ).order_by("-user__profile__last_name").values_list("id", flat=True)  # Default sort field
        self.assertListEqual(list(resp_obj_id_list), list(expected_obj_id_list))

    def test_review_financial_aid_view_with_invalid_filter_and_sorting(self):
        """
        Tests that ReviewFinancialAidView does not break with invalid filters and sorting
        """
        self.client.force_login(self.staff_user_profile.user)
        # Shouldn't break with invalid sort field
        url_with_bad_sort_field = "{url}?sort_by=-askjdf".format(url=self.review_url_with_filter)
        self.assert_http_status(self.client.get, url_with_bad_sort_field, status.HTTP_200_OK)
        # Shouldn't break with invalid filter field
        url_with_bad_filter = reverse(
            "review_financial_aid",
            kwargs={
                "program_id": self.program.id,
                "status": "aksdjfk"
            }
        )
        self.assert_http_status(self.client.get, url_with_bad_filter, status.HTTP_200_OK)
        # Shouldn't break with invalid filter and sort fields
        url_with_bad_filter_and_bad_sorting = "{url}?sort_by=-askjdf".format(url=url_with_bad_filter)
        self.assert_http_status(self.client.get, url_with_bad_filter_and_bad_sorting, status.HTTP_200_OK)

    def test_review_financial_aid_view_with_search(self):
        """
        Tests that ReviewFinancialAidView returns the expected results with search
        """
        FinancialAidFactory.create(tier_program=self.tier_programs["0k"], status=FinancialAidStatus.AUTO_APPROVED)
        FinancialAidFactory.create(tier_program=self.tier_programs["0k"], status=FinancialAidStatus.APPROVED)
        self.client.force_login(self.staff_user_profile.user)
        # Works with search and filter
        search_query = self.financialaid_approved.user.profile.first_name
        search_url = "{path}?search_query={search_query}".format(
            path=self.review_url_with_filter,
            search_query=search_query
        )
        resp = self.assert_http_status(self.client.get, search_url, status.HTTP_200_OK)
        resp_obj_id_list = resp.context_data["financial_aid_objects"].values_list("id", flat=True)
        expected_obj_id_list = FinancialAid.objects.filter(
            Q(user__profile__first_name__icontains=search_query) | Q(user__profile__last_name__icontains=search_query),
            tier_program__program_id=self.program.id,
            status=FinancialAidStatus.AUTO_APPROVED
        ).order_by("user__profile__first_name").values_list("id", flat=True)  # Default sort field
        self.assertListEqual(list(resp_obj_id_list), list(expected_obj_id_list))


@patch("financialaid.serializers.MailgunClient")  # pylint: disable=missing-docstring
class FinancialAidActionTests(FinancialAidBaseTestCase, APIClient):
    """
    Tests for financialaid views
    """
<<<<<<< HEAD
    @classmethod
    def setUpTestData(cls):
        super().setUpTestData()
        cls.financialaid = FinancialAidFactory.create(
            user=cls.profile.user,
            tier_program=cls.tier_programs["15k"],
=======
    def setUp(self):
        super().setUp()
        self.financialaid = FinancialAidFactory.create(
            user=self.profile.user,
            tier_program=self.tier_programs["25k"],
>>>>>>> fd72f0ac
            status=FinancialAidStatus.PENDING_MANUAL_APPROVAL
        )
        cls.action_url = reverse("financial_aid_action", kwargs={"financial_aid_id": cls.financialaid.id})

    def setUp(self):
        super().setUp()
        self.financialaid.refresh_from_db()
        self.client.force_login(self.staff_user_profile.user)
        self.data = {
            "action": FinancialAidStatus.APPROVED,
            "tier_program_id": self.financialaid.tier_program.id,
            "justification": FinancialAidJustification.NOT_NOTARIZED
        }

    def test_not_allowed(self, *args):  # pylint: disable=unused-argument
        """
        Tests FinancialAidActionView that are not allowed
        """
        # Not allowed for default logged-in user
        self.client.force_login(self.profile.user)
        self.assert_http_status(self.client.put, self.action_url, status.HTTP_403_FORBIDDEN, data=self.data)
        # Not allowed for staff of different program
        self.client.force_login(self.staff_user_profile2.user)
        self.assert_http_status(self.client.put, self.action_url, status.HTTP_403_FORBIDDEN, data=self.data)
        # Not allowed for instructors (regardless of program)
        self.client.force_login(self.instructor_user_profile.user)
        self.assert_http_status(self.client.put, self.action_url, status.HTTP_403_FORBIDDEN, data=self.data)
        # Not allowed for logged-out user
        self.client.logout()
        self.assert_http_status(self.client.put, self.action_url, status.HTTP_403_FORBIDDEN, data=self.data)

    def test_invalid_action(self, *args):  # pylint: disable=unused-argument
        """
        Tests FinancialAidActionView when invalid action is posted
        """
        # Invalid action
        self.data["action"] = FinancialAidStatus.PENDING_DOCS
        self.assert_http_status(self.client.put, self.action_url, status.HTTP_400_BAD_REQUEST, data=self.data)

    def test_invalid_tier_program(self, *args):  # pylint: disable=unused-argument
        """
        Tests FinancialAidActionView when invalid tier_program is posted
        """
        self.data["action"] = FinancialAidStatus.APPROVED
        # Not current tier
        self.data["tier_program_id"] = self.tier_programs["75k_not_current"].id
        self.assert_http_status(self.client.put, self.action_url, status.HTTP_400_BAD_REQUEST, data=self.data)
        # Not part of the same program
        self.data["tier_program_id"] = TierProgramFactory.create().id  # Will be part of a different program
        self.assert_http_status(self.client.put, self.action_url, status.HTTP_400_BAD_REQUEST, data=self.data)

    def test_reject_invalid_status(self, *args):  # pylint: disable=unused-argument
        """
        Tests FinancialAidActionView when trying to reject a FinancialAid that isn't pending manual approval
        """
        # FinancialAid object that cannot be rejected
        self.financialaid.status = FinancialAidStatus.PENDING_DOCS
        self.financialaid.save()
        self.data["action"] = FinancialAidStatus.REJECTED
        self.assert_http_status(self.client.put, self.action_url, status.HTTP_400_BAD_REQUEST, data=self.data)

    def test_approve_invalid_status(self, *args):  # pylint: disable=unused-argument
        """
        Tests FinancialAidActionView when trying to approve a FinancialAid that isn't pending manual approval
        or docs sent
        """
        # FinancialAid object that cannot be approved
        self.data["action"] = FinancialAidStatus.APPROVED
        statuses_to_test = [
            FinancialAidStatus.CREATED,
            FinancialAidStatus.AUTO_APPROVED,
            FinancialAidStatus.PENDING_DOCS,
            FinancialAidStatus.APPROVED,
            # Temporary removal of rejected status
            # FinancialAidStatus.REJECTED
        ]
        for financial_aid_status in statuses_to_test:
            self.financialaid.status = financial_aid_status
            self.financialaid.save()
            self.assert_http_status(self.client.put, self.action_url, status.HTTP_400_BAD_REQUEST, data=self.data)

    def test_approve_invalid_justification(self, *args):  # pylint: disable=unused-argument
        """
        Tests FinancialAidActionView when trying to approve a FinancialAid with an invalid justification
        """
        # FinancialAid object that cannot be approved
        self.data["justification"] = "somerandomstring"
        self.assert_http_status(self.client.put, self.action_url, status.HTTP_400_BAD_REQUEST, data=self.data)

    def test_mark_documents_received_invalid_status(self, *args):  # pylint: disable=unused-argument
        """
        Tests FinancialAidActionView when trying to approve a FinancialAid that isn't pending docs
        """
        # FinancialAid object whose documents cannot received
        self.data["action"] = FinancialAidStatus.PENDING_MANUAL_APPROVAL
        statuses_to_test = [
            FinancialAidStatus.CREATED,
            FinancialAidStatus.AUTO_APPROVED,
            FinancialAidStatus.PENDING_MANUAL_APPROVAL,
            FinancialAidStatus.APPROVED,
            # Temporary removal of rejected status
            # FinancialAidStatus.REJECTED
        ]
        for financial_aid_status in statuses_to_test:
            self.financialaid.status = financial_aid_status
            self.financialaid.save()
            self.assert_http_status(self.client.put, self.action_url, status.HTTP_400_BAD_REQUEST, data=self.data)

    def test_approval(self, mock_mailgun_client):
        """
        Tests FinancialAidActionView when application is approved
        """
        mock_mailgun_client.send_financial_aid_email.return_value = Mock(
            spec=Response,
            status_code=status.HTTP_200_OK,
            json=mocked_json()
        )
        assert self.financialaid.status != FinancialAidStatus.APPROVED
        assert self.financialaid.justification != FinancialAidJustification.NOT_NOTARIZED
        self.assert_http_status(self.client.put, self.action_url, status.HTTP_200_OK, data=self.data)
        # Application is approved for the tier program in the financial aid object
        self.financialaid.refresh_from_db()
        assert self.financialaid.tier_program == self.tier_programs["25k"]
        assert self.financialaid.status == FinancialAidStatus.APPROVED
        assert self.financialaid.justification == FinancialAidJustification.NOT_NOTARIZED
        assert mock_mailgun_client.send_financial_aid_email.called
        _, called_kwargs = mock_mailgun_client.send_financial_aid_email.call_args
        assert called_kwargs["acting_user"] == self.staff_user_profile.user
        assert called_kwargs["financial_aid"] == self.financialaid
        assert called_kwargs["subject"] == FINANCIAL_AID_APPROVAL_SUBJECT_TEXT
        assert called_kwargs["body"] == FINANCIAL_AID_APPROVAL_MESSAGE_BODY

    def test_approval_different_tier_program(self, mock_mailgun_client):
        """
        Tests FinancialAidActionView when application is approved for a different tier program
        """
        mock_mailgun_client.send_financial_aid_email.return_value = Mock(
            spec=Response,
            status_code=status.HTTP_200_OK,
            json=mocked_json()
        )
        assert self.financialaid.tier_program != self.tier_programs["50k"]
        assert self.financialaid.status != FinancialAidStatus.APPROVED
        self.data["tier_program_id"] = self.tier_programs["50k"].id
        self.assert_http_status(self.client.put, self.action_url, status.HTTP_200_OK, data=self.data)
        # Application is approved for a different tier program
        self.financialaid.refresh_from_db()
        assert self.financialaid.tier_program == self.tier_programs["50k"]
        assert self.financialaid.status == FinancialAidStatus.APPROVED
        assert mock_mailgun_client.send_financial_aid_email.called
        _, called_kwargs = mock_mailgun_client.send_financial_aid_email.call_args
        assert called_kwargs["acting_user"] == self.staff_user_profile.user
        assert called_kwargs["financial_aid"] == self.financialaid
        assert called_kwargs["subject"] == FINANCIAL_AID_APPROVAL_SUBJECT_TEXT
        assert called_kwargs["body"] == FINANCIAL_AID_APPROVAL_MESSAGE_BODY

<<<<<<< HEAD
    # Temporary removal of rejected status
    # def test_rejection(self, mock_mailgun_client):
    #     """
    #     Tests FinancialAidActionView when application is rejected
    #     """
    #     mock_mailgun_client.send_financial_aid_email.return_value = Mock(
    #         spec=Response,
    #         status_code=status.HTTP_200_OK,
    #         json=mocked_json()
    #     )
    #     assert self.financialaid.tier_program != self.tier_programs["100k"]
    #     assert self.financialaid.status != FinancialAidStatus.REJECTED
    #     self.data["action"] = FinancialAidStatus.REJECTED
    #     self.assert_http_status(self.client.put, self.action_url, status.HTTP_200_OK, data=self.data)
    #     self.financialaid.refresh_from_db()
    #     assert self.financialaid.tier_program == self.tier_programs["100k"]
    #     assert self.financialaid.status == FinancialAidStatus.REJECTED
    #     assert mock_mailgun_client.send_financial_aid_email.called
    #     _, called_kwargs = mock_mailgun_client.send_financial_aid_email.call_args
    #     assert called_kwargs["subject"] == FINANCIAL_AID_REJECTION_SUBJECT_TEXT
    #     assert called_kwargs["body"] == FINANCIAL_AID_REJECTION_MESSAGE_BODY
    #     assert called_kwargs["recipient"] == self.profile.user.email
=======
    def test_rejection(self, mock_mailgun_client):
        """
        Tests FinancialAidActionView when application is rejected
        """
        mock_mailgun_client.send_financial_aid_email.return_value = Mock(
            spec=Response,
            status_code=status.HTTP_200_OK,
            json=mocked_json()
        )
        assert self.financialaid.tier_program != self.tier_programs["75k"]
        assert self.financialaid.status != FinancialAidStatus.REJECTED
        self.data["action"] = FinancialAidStatus.REJECTED
        self.assert_http_status(self.client.put, self.action_url, status.HTTP_200_OK, data=self.data)
        self.financialaid.refresh_from_db()
        assert self.financialaid.tier_program == self.tier_programs["75k"]
        assert self.financialaid.status == FinancialAidStatus.REJECTED
        assert mock_mailgun_client.send_financial_aid_email.called
        _, called_kwargs = mock_mailgun_client.send_financial_aid_email.call_args
        assert called_kwargs["acting_user"] == self.staff_user_profile.user
        assert called_kwargs["financial_aid"] == self.financialaid
        assert called_kwargs["subject"] == FINANCIAL_AID_REJECTION_SUBJECT_TEXT
        assert called_kwargs["body"] == FINANCIAL_AID_REJECTION_MESSAGE_BODY
>>>>>>> fd72f0ac

    def test_mark_documents_received_pending_docs(self, mock_mailgun_client):
        """
        Tests FinancialAidActionView when documents are checked as received from PENDING_DOCS
        """
        mock_mailgun_client.send_financial_aid_email.return_value = Mock(
            spec=Response,
            status_code=status.HTTP_200_OK,
            json=mocked_json()
        )
        # Set status to pending docs
        assert self.financialaid.tier_program == self.tier_programs["25k"]
        self.financialaid.status = FinancialAidStatus.PENDING_DOCS
        self.financialaid.save()
        self.data["action"] = FinancialAidStatus.PENDING_MANUAL_APPROVAL
        # Set action to pending manual approval from pending-docs
        self.assert_http_status(self.client.put, self.action_url, status.HTTP_200_OK, data=self.data)
        self.financialaid.refresh_from_db()
        # Check that the tier does not change:
        assert self.financialaid.tier_program == self.tier_programs["25k"]
        assert self.financialaid.status == FinancialAidStatus.PENDING_MANUAL_APPROVAL
        assert mock_mailgun_client.send_financial_aid_email.called
        _, called_kwargs = mock_mailgun_client.send_financial_aid_email.call_args
        assert called_kwargs["acting_user"] == self.staff_user_profile.user
        assert called_kwargs["financial_aid"] == self.financialaid
        assert called_kwargs["subject"] == FINANCIAL_AID_DOCUMENTS_SUBJECT_TEXT
        assert called_kwargs["body"] == FINANCIAL_AID_DOCUMENTS_MESSAGE_BODY

    def test_mark_documents_received_docs_sent(self, mock_mailgun_client):
        """
        Tests FinancialAidActionView when documents are checked as received from DOCS_SENT
        """
        mock_mailgun_client.send_financial_aid_email.return_value = Mock(
            spec=Response,
            status_code=status.HTTP_200_OK,
            json=mocked_json()
        )
        # Set status to docs sent
        assert self.financialaid.tier_program == self.tier_programs["25k"]
        self.financialaid.status = FinancialAidStatus.DOCS_SENT
        self.financialaid.save()
        self.data["action"] = FinancialAidStatus.PENDING_MANUAL_APPROVAL
        # Set action to pending manual approval from pending-docs
        self.assert_http_status(self.client.put, self.action_url, status.HTTP_200_OK, data=self.data)
        self.financialaid.refresh_from_db()
        # Check that the tier does not change:
        assert self.financialaid.tier_program == self.tier_programs["25k"]
        assert self.financialaid.status == FinancialAidStatus.PENDING_MANUAL_APPROVAL
        assert mock_mailgun_client.send_financial_aid_email.called
        _, called_kwargs = mock_mailgun_client.send_financial_aid_email.call_args
        assert called_kwargs["acting_user"] == self.staff_user_profile.user
        assert called_kwargs["financial_aid"] == self.financialaid
        assert called_kwargs["subject"] == FINANCIAL_AID_DOCUMENTS_SUBJECT_TEXT
        assert called_kwargs["body"] == FINANCIAL_AID_DOCUMENTS_MESSAGE_BODY


class FinancialAidDetailViewTests(FinancialAidBaseTestCase, APIClient):
    """
    Tests for FinancialAidDetailView
    """
    @classmethod
    def setUpTestData(cls):
        super().setUpTestData()
        cls.financialaid_pending_docs = FinancialAidFactory.create(
            user=cls.enrolled_profile3.user,
            tier_program=cls.tier_programs["25k"],
            status=FinancialAidStatus.PENDING_DOCS
        )
        cls.docs_sent_url = reverse(
            "financial_aid",
            kwargs={"financial_aid_id": cls.financialaid_pending_docs.id}
        )
        cls.data = {
            "financial_aid_id": cls.financialaid_pending_docs.id,
            "date_documents_sent": datetime.datetime(2016, 9, 25).strftime("%Y-%m-%d")
        }

    def test_learner_can_indicate_documents_sent(self):
        """
        Tests FinancialAidDetailView for user editing their own financial aid document status
        """
        self.client.force_login(self.enrolled_profile3.user)
        self.assert_http_status(self.client.put, self.docs_sent_url, status.HTTP_200_OK, data=self.data)
        self.financialaid_pending_docs.refresh_from_db()
        assert self.financialaid_pending_docs.status == FinancialAidStatus.DOCS_SENT
        assert self.financialaid_pending_docs.date_documents_sent == datetime.date(2016, 9, 25)

    def test_user_does_not_have_permission_to_indicate_documents_sent(self):
        """
        Tests FinancialAidDetailView for user without permission to edit document status
        """
        unpermitted_users_to_test = [
            self.enrolled_profile.user,
            self.instructor_user_profile.user,
            self.staff_user_profile.user,
            self.profile.user
        ]
        for unpermitted_user in unpermitted_users_to_test:
            self.client.force_login(unpermitted_user)
            self.assert_http_status(self.client.put, self.docs_sent_url, status.HTTP_403_FORBIDDEN, data=self.data)

    def test_correct_status_change_on_indicating_documents_sent(self):
        """
        Tests FinancialAidDetailView to ensure status change is always pending-docs to docs-sent
        """
        statuses_to_test = [
            FinancialAidStatus.CREATED,
            FinancialAidStatus.AUTO_APPROVED,
            FinancialAidStatus.DOCS_SENT,
            FinancialAidStatus.PENDING_MANUAL_APPROVAL,
            FinancialAidStatus.APPROVED,
            FinancialAidStatus.REJECTED
        ]
        for financial_aid_status in statuses_to_test:
            self.financialaid_pending_docs.status = financial_aid_status
            self.financialaid_pending_docs.save()
            self.client.force_login(self.enrolled_profile3.user)
            self.assert_http_status(self.client.put, self.docs_sent_url, status.HTTP_400_BAD_REQUEST, data=self.data)


class CoursePriceDetailViewTests(FinancialAidBaseTestCase, APIClient):
    """
    Tests for course price detail views
    """
    @classmethod
    def setUpTestData(cls):
        super().setUpTestData()
        cls.course_price_url = reverse("course_price_detail", kwargs={"program_id": cls.program.id})

    def setUp(self):
        super().setUp()
        self.program.refresh_from_db()

    def test_get_learner_price_for_course_not_allowed(self):
        """
        Tests ReviewFinancialAidView that are not allowed
        """
        # Not allowed if not logged in
        resp = self.client.get(self.course_price_url)
        assert resp.status_code == status.HTTP_403_FORBIDDEN
        # Bad request if not enrolled
        self.client.force_login(self.profile2.user)
        self.assert_http_status(self.client.get, self.course_price_url, status.HTTP_404_NOT_FOUND)

    def test_get_learner_price_for_enrolled_with_financial_aid(self):
        """
        Tests ReviewFinancialAidView for enrolled user who has approved financial aid
        """
        self.client.force_login(self.enrolled_profile.user)
        resp = self.assert_http_status(self.client.get, self.course_price_url, status.HTTP_200_OK)
        expected_response = {
            "program_id": self.program.id,
            "has_financial_aid_request": True,
            "course_price": self.course_price.price - self.financialaid_approved.tier_program.discount_amount,
            "financial_aid_adjustment": True,
            "financial_aid_availability": True
        }
        self.assertDictEqual(resp.data, expected_response)

    def test_get_learner_price_for_enrolled_with_pending_financial_aid(self):
        """
        Tests ReviewFinancialAidView for enrolled user who has pending financial aid
        """
        self.client.force_login(self.enrolled_profile2.user)
        resp = self.assert_http_status(self.client.get, self.course_price_url, status.HTTP_200_OK)
        expected_response = {
            "program_id": self.program.id,
            "has_financial_aid_request": True,
            "course_price": self.course_price.price,
            "financial_aid_adjustment": False,
            "financial_aid_availability": True
        }
        self.assertDictEqual(resp.data, expected_response)

    def test_get_learner_price_for_enrolled_with_no_financial_aid_requested(self):
        """
        Tests ReviewFinancialAidView for enrolled user who has no financial aid request
        """
        self.client.force_login(self.enrolled_profile3.user)
        resp = self.assert_http_status(self.client.get, self.course_price_url, status.HTTP_200_OK)
        expected_response = {
            "program_id": self.program.id,
            "has_financial_aid_request": False,
            "course_price": self.course_price.price,
            "financial_aid_adjustment": False,
            "financial_aid_availability": True
        }
        self.assertDictEqual(resp.data, expected_response)

    def test_get_learner_price_for_enrolled_but_no_financial_aid_availability(self):
        """
        Tests ReviewFinancialAidView for enrolled user in program without financial aid
        """
        self.client.force_login(self.enrolled_profile3.user)
        self.program.financial_aid_availability = False
        self.program.save()
        resp = self.assert_http_status(self.client.get, self.course_price_url, status.HTTP_200_OK)
        expected_response = {
            "program_id": self.program.id,
            "has_financial_aid_request": False,
            "course_price": self.course_price.price,
            "financial_aid_adjustment": False,
            "financial_aid_availability": False
        }
        self.assertDictEqual(resp.data, expected_response)


class CoursePriceListViewTests(FinancialAidBaseTestCase, APIClient):
    """
    Tests for course price list views
    """

    @classmethod
    def setUpTestData(cls):
        super().setUpTestData()
        cls.course_price_url = reverse("course_price_list")
        cls.course_run2 = CourseRunFactory.create(
            enrollment_end=datetime.datetime.utcnow() + datetime.timedelta(hours=1),
            program=cls.program2
        )
        cls.course_price2 = CoursePriceFactory.create(
            course_run=cls.course_run2,
            is_valid=True
        )

    def setUp(self):
        super().setUp()
        self.program.refresh_from_db()

    def test_get_all_course_prices(self):
        """
        Test that the course_price_list route will return a list of formatted course prices
        """
        self.client.force_login(self.multi_enrolled_profile.user)
        resp = self.assert_http_status(self.client.get, self.course_price_url, status.HTTP_200_OK)
        self.assertTrue(isinstance(resp.data, list))
        self.assertEqual(len(resp.data), 2)<|MERGE_RESOLUTION|>--- conflicted
+++ resolved
@@ -26,16 +26,12 @@
     FinancialAidFactory,
     TierProgramFactory
 )
-<<<<<<< HEAD
-from financialaid.models import FinancialAid
-=======
 from financialaid.models import (
     FinancialAid,
     FinancialAidAudit,
     FinancialAidStatus,
     CurrencyExchangeRate
 )
->>>>>>> fd72f0ac
 from mail.views_test import mocked_json
 
 
@@ -290,20 +286,12 @@
     """
     Tests for financialaid views
     """
-<<<<<<< HEAD
     @classmethod
     def setUpTestData(cls):
         super().setUpTestData()
         cls.financialaid = FinancialAidFactory.create(
             user=cls.profile.user,
-            tier_program=cls.tier_programs["15k"],
-=======
-    def setUp(self):
-        super().setUp()
-        self.financialaid = FinancialAidFactory.create(
-            user=self.profile.user,
-            tier_program=self.tier_programs["25k"],
->>>>>>> fd72f0ac
+            tier_program=cls.tier_programs["25k"],
             status=FinancialAidStatus.PENDING_MANUAL_APPROVAL
         )
         cls.action_url = reverse("financial_aid_action", kwargs={"financial_aid_id": cls.financialaid.id})
@@ -460,7 +448,6 @@
         assert called_kwargs["subject"] == FINANCIAL_AID_APPROVAL_SUBJECT_TEXT
         assert called_kwargs["body"] == FINANCIAL_AID_APPROVAL_MESSAGE_BODY
 
-<<<<<<< HEAD
     # Temporary removal of rejected status
     # def test_rejection(self, mock_mailgun_client):
     #     """
@@ -471,42 +458,19 @@
     #         status_code=status.HTTP_200_OK,
     #         json=mocked_json()
     #     )
-    #     assert self.financialaid.tier_program != self.tier_programs["100k"]
+    #     assert self.financialaid.tier_program != self.tier_programs["75k"]
     #     assert self.financialaid.status != FinancialAidStatus.REJECTED
     #     self.data["action"] = FinancialAidStatus.REJECTED
     #     self.assert_http_status(self.client.put, self.action_url, status.HTTP_200_OK, data=self.data)
     #     self.financialaid.refresh_from_db()
-    #     assert self.financialaid.tier_program == self.tier_programs["100k"]
+    #     assert self.financialaid.tier_program == self.tier_programs["75k"]
     #     assert self.financialaid.status == FinancialAidStatus.REJECTED
     #     assert mock_mailgun_client.send_financial_aid_email.called
     #     _, called_kwargs = mock_mailgun_client.send_financial_aid_email.call_args
+    #     assert called_kwargs["acting_user"] == self.staff_user_profile.user
+    #     assert called_kwargs["financial_aid"] == self.financialaid
     #     assert called_kwargs["subject"] == FINANCIAL_AID_REJECTION_SUBJECT_TEXT
     #     assert called_kwargs["body"] == FINANCIAL_AID_REJECTION_MESSAGE_BODY
-    #     assert called_kwargs["recipient"] == self.profile.user.email
-=======
-    def test_rejection(self, mock_mailgun_client):
-        """
-        Tests FinancialAidActionView when application is rejected
-        """
-        mock_mailgun_client.send_financial_aid_email.return_value = Mock(
-            spec=Response,
-            status_code=status.HTTP_200_OK,
-            json=mocked_json()
-        )
-        assert self.financialaid.tier_program != self.tier_programs["75k"]
-        assert self.financialaid.status != FinancialAidStatus.REJECTED
-        self.data["action"] = FinancialAidStatus.REJECTED
-        self.assert_http_status(self.client.put, self.action_url, status.HTTP_200_OK, data=self.data)
-        self.financialaid.refresh_from_db()
-        assert self.financialaid.tier_program == self.tier_programs["75k"]
-        assert self.financialaid.status == FinancialAidStatus.REJECTED
-        assert mock_mailgun_client.send_financial_aid_email.called
-        _, called_kwargs = mock_mailgun_client.send_financial_aid_email.call_args
-        assert called_kwargs["acting_user"] == self.staff_user_profile.user
-        assert called_kwargs["financial_aid"] == self.financialaid
-        assert called_kwargs["subject"] == FINANCIAL_AID_REJECTION_SUBJECT_TEXT
-        assert called_kwargs["body"] == FINANCIAL_AID_REJECTION_MESSAGE_BODY
->>>>>>> fd72f0ac
 
     def test_mark_documents_received_pending_docs(self, mock_mailgun_client):
         """
