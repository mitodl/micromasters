--- conflicted
+++ resolved
@@ -1,32 +1,24 @@
 """
 Tests for financialaid view
 """
-<<<<<<< HEAD
 from unittest.mock import Mock, patch
 
-from django.core.exceptions import ImproperlyConfigured
-from django.core.urlresolvers import reverse
-from django.db.models.signals import post_save
-from factory.django import mute_signals
-=======
 from datetime import (
     datetime,
     timedelta
 )
-from unittest.mock import Mock, patch
-
+from django.db.models.signals import post_save
+from factory.django import mute_signals
+
+from django.core.exceptions import ImproperlyConfigured
 from django.core.urlresolvers import reverse
->>>>>>> f8f300f6
 from rest_framework import status
 from rest_framework.response import Response
 from rest_framework.test import APIClient
 
-<<<<<<< HEAD
+from courses.factories import CourseRunFactory
 from dashboard.models import ProgramEnrollment
-=======
-from courses.factories import CourseRunFactory
 from ecommerce.factories import CoursePriceFactory
->>>>>>> f8f300f6
 from financialaid.api_test import FinancialAidBaseTestCase
 from financialaid.constants import (
     FINANCIAL_AID_REJECTION_SUBJECT_TEXT,
@@ -36,20 +28,16 @@
     FINANCIAL_AID_DOCUMENTS_SUBJECT_TEXT,
     FINANCIAL_AID_DOCUMENTS_MESSAGE_BODY
 )
-<<<<<<< HEAD
-from financialaid.factories import FinancialAidFactory
-=======
-from financialaid.factories import FinancialAidFactory, TierProgramFactory
->>>>>>> f8f300f6
+from financialaid.factories import (
+    FinancialAidFactory,
+    TierProgramFactory
+)
 from financialaid.models import (
     FinancialAid,
     FinancialAidStatus
 )
 from mail.views_test import mocked_json
-<<<<<<< HEAD
 from profiles.factories import ProfileFactory
-=======
->>>>>>> f8f300f6
 
 
 class FinancialAidViewTests(FinancialAidBaseTestCase, APIClient):
@@ -59,9 +47,6 @@
     @classmethod
     def setUpTestData(cls):
         super().setUpTestData()
-<<<<<<< HEAD
-        cls.financial_aid_request_url = reverse("financial_aid_request")
-=======
         cls.course_run = CourseRunFactory.create(
             enrollment_end=datetime.utcnow() + timedelta(hours=1),
             program=cls.program
@@ -71,7 +56,6 @@
             is_valid=True
         )
         cls.request_url = reverse("financial_aid_request")
->>>>>>> f8f300f6
         cls.review_url = reverse("review_financial_aid", kwargs={"program_id": cls.program.id})
         cls.review_url_with_filter = reverse(
             "review_financial_aid",
@@ -84,7 +68,7 @@
     def setUp(self):
         super().setUp()
         self.client.force_login(self.profile.user)
-        self.income_data = {
+        self.data = {
             "original_currency": "USD",
             "program_id": self.program.id,
             "original_income": 80000
@@ -95,12 +79,7 @@
         Tests FinancialAidRequestView post endpoint for not-auto-approval
         """
         assert FinancialAid.objects.count() == 0
-<<<<<<< HEAD
-        resp = self.client.post(self.financial_aid_request_url, self.income_data, format='json')
-        assert resp.status_code == status.HTTP_201_CREATED
-=======
         self.assert_http_status(self.client.post, self.request_url, status.HTTP_201_CREATED, data=self.data)
->>>>>>> f8f300f6
         assert FinancialAid.objects.count() == 1
         financial_aid = FinancialAid.objects.first()
         assert financial_aid.tier_program == self.tier_programs["50k"]
@@ -111,14 +90,8 @@
         Tests FinancialAidRequestView post endpoint for auto-approval
         """
         assert FinancialAid.objects.count() == 0
-<<<<<<< HEAD
-        self.income_data["original_income"] = 200000
-        resp = self.client.post(self.financial_aid_request_url, self.income_data, format='json')
-        assert resp.status_code == status.HTTP_201_CREATED
-=======
         self.data["original_income"] = 200000
         self.assert_http_status(self.client.post, self.request_url, status.HTTP_201_CREATED, data=self.data)
->>>>>>> f8f300f6
         assert FinancialAid.objects.count() == 1
         financial_aid = FinancialAid.objects.first()
         assert financial_aid.tier_program == self.tier_programs["100k"]
@@ -128,12 +101,6 @@
         """
         Tests FinancialAidRequestView post with missing args
         """
-<<<<<<< HEAD
-        for key_to_not_send in ["original_currency", "program_id", "original_income"]:
-            data = {key: value for key, value in self.income_data.items() if key != key_to_not_send}
-            resp = self.client.post(self.financial_aid_request_url, data)
-            assert resp.status_code == status.HTTP_400_BAD_REQUEST
-=======
         # Don't send original_currency
         data = {key: value for key, value in self.data.items() if key != "original_currency"}
         self.assert_http_status(self.client.post, self.request_url, status.HTTP_400_BAD_REQUEST, data=data)
@@ -143,7 +110,6 @@
         # Don't send original_income
         data = {key: value for key, value in self.data.items() if key != "original_income"}
         self.assert_http_status(self.client.post, self.request_url, status.HTTP_400_BAD_REQUEST, data=data)
->>>>>>> f8f300f6
 
     def test_income_validation_no_financial_aid_availability(self):
         """
@@ -151,12 +117,7 @@
         """
         self.program.financial_aid_availability = False
         self.program.save()
-<<<<<<< HEAD
-        resp = self.client.post(self.financial_aid_request_url, self.income_data)
-        assert resp.status_code == status.HTTP_400_BAD_REQUEST
-=======
         self.assert_http_status(self.client.post, self.request_url, status.HTTP_400_BAD_REQUEST, data=self.data)
->>>>>>> f8f300f6
 
     def test_income_validation_user_not_enrolled(self):
         """
@@ -164,25 +125,14 @@
         """
         self.program_enrollment.user = self.profile2.user
         self.program_enrollment.save()
-<<<<<<< HEAD
-        resp = self.client.post(self.financial_aid_request_url, self.income_data)
-        assert resp.status_code == status.HTTP_400_BAD_REQUEST
-=======
         self.assert_http_status(self.client.post, self.request_url, status.HTTP_400_BAD_REQUEST, data=self.data)
->>>>>>> f8f300f6
 
     def test_income_validation_currency_not_usd(self):
         """
         Tests FinancialAidRequestView post; only takes USD
         """
-<<<<<<< HEAD
-        self.income_data["original_currency"] = "NOTUSD"
-        resp = self.client.post(self.financial_aid_request_url, self.income_data)
-        assert resp.status_code == status.HTTP_400_BAD_REQUEST
-=======
         self.data["original_currency"] = "NOTUSD"
         self.assert_http_status(self.client.post, self.request_url, status.HTTP_400_BAD_REQUEST, data=self.data)
->>>>>>> f8f300f6
 
     def test_review_financial_aid_view_not_allowed_user(self):
         """
@@ -220,12 +170,7 @@
         # No valid course_price will raise ImproperlyConfigured
         self.course_price.is_valid = False
         self.course_price.save()
-<<<<<<< HEAD
         self.assertRaises(ImproperlyConfigured, self.client.get, self.review_url)
-=======
-        resp = self.assert_http_status(self.client.get, self.review_url, status.HTTP_200_OK)
-        assert resp.context_data["financial_aid_objects"] == []
->>>>>>> f8f300f6
         # Reset course price
         self.course_price.is_valid = True
         self.course_price.save()
@@ -292,39 +237,14 @@
         self.assert_http_status(self.client.get, url_with_bad_filter, status.HTTP_200_OK)
         # Shouldn't break with invalid filter and sort fields
         url_with_bad_filter_and_bad_sorting = "{url}?sort_by=-askjdf".format(url=url_with_bad_filter)
-<<<<<<< HEAD
-        resp = self.client.get(url_with_bad_filter_and_bad_sorting)
-        assert resp.status_code == status.HTTP_200_OK
-
-
-@patch('mail.views.MailgunClient')  # pylint: disable=missing-docstring
-=======
         self.assert_http_status(self.client.get, url_with_bad_filter_and_bad_sorting, status.HTTP_200_OK)
 
 
 @patch("financialaid.serializers.MailgunClient")  # pylint: disable=missing-docstring
->>>>>>> f8f300f6
 class FinancialAidActionTests(FinancialAidBaseTestCase, APIClient):
     """
     Tests for financialaid views
     """
-<<<<<<< HEAD
-    @classmethod
-    def setUpTestData(cls):
-        super().setUpTestData()
-        # Other items
-        cls.financialaid = FinancialAidFactory.create(
-            user=cls.profile.user,
-            tier_program=cls.tier_programs["15k"],
-            status=FinancialAidStatus.PENDING_MANUAL_APPROVAL
-        )
-        cls.action_url = reverse("financial_aid_action", kwargs={"financial_aid_id": cls.financialaid.id})
-
-    def setUp(self):
-        super().setUp()
-        self.client.force_login(self.profile.user)
-        self.financial_review_data = {
-=======
     def setUp(self):
         super().setUp()
         self.financialaid = FinancialAidFactory.create(
@@ -335,43 +255,16 @@
         self.action_url = reverse("financial_aid_action", kwargs={"financial_aid_id": self.financialaid.id})
         self.client.force_login(self.staff_user_profile.user)
         self.data = {
->>>>>>> f8f300f6
             "financial_aid_id": self.financialaid.id,
             "action": FinancialAidStatus.APPROVED,
             "tier_program_id": self.financialaid.tier_program.id
         }
 
-<<<<<<< HEAD
-    def test_financial_aid_action_view_not_allowed(self, *args):  # pylint: disable=unused-argument
-=======
     def test_not_allowed(self, *args):  # pylint: disable=unused-argument
->>>>>>> f8f300f6
         """
         Tests FinancialAidActionView that are not allowed
         """
         # Not allowed for default logged-in user
-<<<<<<< HEAD
-        resp = self.client.post(self.action_url, data=self.financial_review_data)
-        assert resp.status_code == status.HTTP_403_FORBIDDEN
-        # Not allowed for staff of different program
-        self.client.force_login(self.staff_user_profile2.user)
-        resp = self.client.post(self.action_url, data=self.financial_review_data)
-        assert resp.status_code == status.HTTP_403_FORBIDDEN
-        # Not allowed for instructors (regardless of program)
-        self.client.force_login(self.instructor_user_profile.user)
-        resp = self.client.post(self.action_url, data=self.financial_review_data)
-        assert resp.status_code == status.HTTP_403_FORBIDDEN
-        # Not allowed for logged-out user
-        self.client.logout()
-        resp = self.client.post(self.action_url, data=self.financial_review_data)
-        assert resp.status_code == status.HTTP_403_FORBIDDEN
-
-    def test_financial_aid_action_view_with_approval(self, mock_mailgun_client):
-        """
-        Tests FinancialAidActionView when application is approved
-        """
-        mock_mailgun_client.send_individual_email.return_value = Mock(
-=======
         self.client.force_login(self.profile.user)
         self.assert_http_status(self.client.put, self.action_url, status.HTTP_403_FORBIDDEN, data=self.data)
         # Not allowed for staff of different program
@@ -457,46 +350,10 @@
         Tests FinancialAidActionView when application is approved
         """
         mock_mailgun_client.send_financial_aid_email.return_value = Mock(
->>>>>>> f8f300f6
             spec=Response,
             status_code=status.HTTP_200_OK,
             json=mocked_json()
         )
-<<<<<<< HEAD
-        # Application is approved for the tier program in the financial aid object
-        self.client.force_login(self.staff_user_profile.user)
-        resp = self.client.post(self.action_url, data=self.financial_review_data)
-        assert resp.status_code == status.HTTP_200_OK
-        financialaid = FinancialAid.objects.get(id=self.financialaid.id)
-        assert financialaid.tier_program == self.tier_programs["15k"]
-        assert financialaid.status == FinancialAidStatus.APPROVED
-        assert mock_mailgun_client.send_individual_email.called
-        _, called_kwargs = mock_mailgun_client.send_individual_email.call_args
-        assert called_kwargs['subject'] == FINANCIAL_AID_APPROVAL_SUBJECT_TEXT
-        assert called_kwargs['body'] == FINANCIAL_AID_APPROVAL_MESSAGE_BODY
-        assert called_kwargs['recipient'] == self.profile.user.email
-        # Application is approved for a different tier program
-        financialaid.status = FinancialAidStatus.PENDING_MANUAL_APPROVAL
-        financialaid.save()
-        self.financial_review_data["tier_program_id"] = self.tier_programs["50k"].id
-        resp = self.client.post(self.action_url, data=self.financial_review_data)
-        # Re-retrieve financialaid object
-        financialaid = FinancialAid.objects.get(id=self.financialaid.id)
-        assert resp.status_code == status.HTTP_200_OK
-        assert financialaid.tier_program == self.tier_programs["50k"]
-        assert financialaid.status == FinancialAidStatus.APPROVED
-        assert mock_mailgun_client.send_individual_email.called
-        _, called_kwargs = mock_mailgun_client.send_individual_email.call_args
-        assert called_kwargs['subject'] == FINANCIAL_AID_APPROVAL_SUBJECT_TEXT
-        assert called_kwargs['body'] == FINANCIAL_AID_APPROVAL_MESSAGE_BODY
-        assert called_kwargs['recipient'] == self.profile.user.email
-
-    def test_financial_aid_action_view_with_rejection(self, mock_mailgun_client):
-        """
-        Tests FinancialAidActionView when application is rejected
-        """
-        mock_mailgun_client.send_individual_email.return_value = Mock(
-=======
         assert self.financialaid.status != FinancialAidStatus.APPROVED
         self.assert_http_status(self.client.put, self.action_url, status.HTTP_200_OK, data=self.data)
         # Application is approved for the tier program in the financial aid object
@@ -514,63 +371,10 @@
         Tests FinancialAidActionView when application is approved for a different tier program
         """
         mock_mailgun_client.send_financial_aid_email.return_value = Mock(
->>>>>>> f8f300f6
             spec=Response,
             status_code=status.HTTP_200_OK,
             json=mocked_json()
         )
-<<<<<<< HEAD
-        self.financial_review_data["action"] = FinancialAidStatus.REJECTED
-        self.client.force_login(self.staff_user_profile.user)
-        resp = self.client.post(self.action_url, data=self.financial_review_data)
-        assert resp.status_code == status.HTTP_200_OK
-        financialaid = FinancialAid.objects.get(id=self.financialaid.id)
-        assert financialaid.tier_program == self.tier_programs["100k"]
-        assert financialaid.status == FinancialAidStatus.REJECTED
-        assert mock_mailgun_client.send_individual_email.called
-        _, called_kwargs = mock_mailgun_client.send_individual_email.call_args
-        assert called_kwargs['subject'] == FINANCIAL_AID_REJECTION_SUBJECT_TEXT
-        assert called_kwargs['body'] == FINANCIAL_AID_REJECTION_MESSAGE_BODY
-        assert called_kwargs['recipient'] == self.profile.user.email
-
-    def test_financial_aid_action_view_with_invalid_data(self, *args):  # pylint: disable=unused-argument
-        """
-        Tests FinancialAidActionView when invalid data is posted
-        """
-        # Invalid action
-        self.financial_review_data["action"] = FinancialAidStatus.PENDING_DOCS
-        self.client.force_login(self.staff_user_profile.user)
-        resp = self.client.post(self.action_url, data=self.financial_review_data)
-        assert resp.status_code == status.HTTP_400_BAD_REQUEST
-        # Invalid tier
-        self.financial_review_data["action"] = FinancialAidStatus.APPROVED
-        self.financial_review_data["tier_program_id"] = self.tier_programs["150k_not_current"]
-        resp = self.client.post(self.action_url, data=self.financial_review_data)
-        assert resp.status_code == status.HTTP_400_BAD_REQUEST
-        # FinancialAid object that cannot be rejected
-        self.financialaid.status = FinancialAidStatus.PENDING_DOCS
-        self.financialaid.save()
-        self.financial_review_data["action"] = FinancialAidStatus.REJECTED
-        self.financial_review_data["tier_program_id"] = self.tier_programs["15k"]
-        resp = self.client.post(self.action_url, data=self.financial_review_data)
-        assert resp.status_code == status.HTTP_400_BAD_REQUEST
-        # FinancialAid object that cannot be approved
-        self.financial_review_data["action"] = FinancialAidStatus.APPROVED
-        resp = self.client.post(self.action_url, data=self.financial_review_data)
-        assert resp.status_code == status.HTTP_400_BAD_REQUEST
-        # FinancialAid object whose documents cannot received
-        self.financialaid.status = FinancialAidStatus.REJECTED
-        self.financialaid.save()
-        self.financial_review_data["action"] = FinancialAidStatus.PENDING_MANUAL_APPROVAL
-        resp = self.client.post(self.action_url, data=self.financial_review_data)
-        assert resp.status_code == status.HTTP_400_BAD_REQUEST
-
-    def test_financial_aid_action_view_documents(self, mock_mailgun_client):
-        """
-        Tests FinancialAidActionView when documents are checked as received
-        """
-        mock_mailgun_client.send_individual_email.return_value = Mock(
-=======
         assert self.financialaid.tier_program != self.tier_programs["50k"]
         assert self.financialaid.status != FinancialAidStatus.APPROVED
         self.data["tier_program_id"] = self.tier_programs["50k"].id
@@ -612,29 +416,26 @@
         Tests FinancialAidActionView when documents are checked as received
         """
         mock_mailgun_client.send_financial_aid_email.return_value = Mock(
->>>>>>> f8f300f6
             spec=Response,
             status_code=status.HTTP_200_OK,
             json=mocked_json()
         )
         # Set status to pending docs
-<<<<<<< HEAD
+        assert self.financialaid.tier_program == self.tier_programs["15k"]
         self.financialaid.status = FinancialAidStatus.PENDING_DOCS
         self.financialaid.save()
+        self.data["action"] = FinancialAidStatus.PENDING_MANUAL_APPROVAL
         # Set action to pending manual approval
-        self.financial_review_data["action"] = FinancialAidStatus.PENDING_MANUAL_APPROVAL
-        self.client.force_login(self.staff_user_profile.user)
-        resp = self.client.post(self.action_url, data=self.financial_review_data)
-        assert resp.status_code == status.HTTP_200_OK
-        financialaid = FinancialAid.objects.get(id=self.financialaid.id)
+        self.assert_http_status(self.client.put, self.action_url, status.HTTP_200_OK, data=self.data)
+        self.financialaid.refresh_from_db()
         # Check that the tier does not change:
-        assert financialaid.tier_program == self.tier_programs["15k"]
-        assert financialaid.status == FinancialAidStatus.PENDING_MANUAL_APPROVAL
-        assert mock_mailgun_client.send_individual_email.called
-        _, called_kwargs = mock_mailgun_client.send_individual_email.call_args
-        assert called_kwargs['subject'] == FINANCIAL_AID_DOCUMENTS_SUBJECT_TEXT
-        assert called_kwargs['body'] == FINANCIAL_AID_DOCUMENTS_MESSAGE_BODY
-        assert called_kwargs['recipient'] == self.profile.user.email
+        assert self.financialaid.tier_program == self.tier_programs["15k"]
+        assert self.financialaid.status == FinancialAidStatus.PENDING_MANUAL_APPROVAL
+        assert mock_mailgun_client.send_financial_aid_email.called
+        _, called_kwargs = mock_mailgun_client.send_financial_aid_email.call_args
+        assert called_kwargs["subject"] == FINANCIAL_AID_DOCUMENTS_SUBJECT_TEXT
+        assert called_kwargs["body"] == FINANCIAL_AID_DOCUMENTS_MESSAGE_BODY
+        assert called_kwargs["recipient"] == self.profile.user.email
 
 
 class GetLearnerPriceForCourseTests(FinancialAidBaseTestCase, APIClient):
@@ -762,21 +563,4 @@
             "course_price": self.course_price.price,
             "financial_aid_adjustment": False
         }
-        self.assertDictEqual(resp.data, expected_response)
-=======
-        assert self.financialaid.tier_program == self.tier_programs["15k"]
-        self.financialaid.status = FinancialAidStatus.PENDING_DOCS
-        self.financialaid.save()
-        self.data["action"] = FinancialAidStatus.PENDING_MANUAL_APPROVAL
-        # Set action to pending manual approval
-        self.assert_http_status(self.client.put, self.action_url, status.HTTP_200_OK, data=self.data)
-        self.financialaid.refresh_from_db()
-        # Check that the tier does not change:
-        assert self.financialaid.tier_program == self.tier_programs["15k"]
-        assert self.financialaid.status == FinancialAidStatus.PENDING_MANUAL_APPROVAL
-        assert mock_mailgun_client.send_financial_aid_email.called
-        _, called_kwargs = mock_mailgun_client.send_financial_aid_email.call_args
-        assert called_kwargs["subject"] == FINANCIAL_AID_DOCUMENTS_SUBJECT_TEXT
-        assert called_kwargs["body"] == FINANCIAL_AID_DOCUMENTS_MESSAGE_BODY
-        assert called_kwargs["recipient"] == self.profile.user.email
->>>>>>> f8f300f6
+        self.assertDictEqual(resp.data, expected_response)