"""
Tests for financialaid view
"""
from unittest.mock import Mock, patch
from datetime import datetime, timedelta

from django.core.exceptions import ImproperlyConfigured
from django.core.urlresolvers import reverse
from rest_framework import status
from rest_framework.response import Response
from rest_framework.test import APIClient

from courses.factories import CourseRunFactory
from ecommerce.factories import CoursePriceFactory
from financialaid.api_test import FinancialAidBaseTestCase
from financialaid.constants import (
    FINANCIAL_AID_REJECTION_SUBJECT_TEXT,
    FINANCIAL_AID_REJECTION_MESSAGE_BODY,
    FINANCIAL_AID_APPROVAL_SUBJECT_TEXT,
    FINANCIAL_AID_APPROVAL_MESSAGE_BODY,
    FINANCIAL_AID_DOCUMENTS_SUBJECT_TEXT,
    FINANCIAL_AID_DOCUMENTS_MESSAGE_BODY
)
from financialaid.factories import (
    FinancialAidFactory,
    TierProgramFactory
)
from financialaid.models import (
    FinancialAid,
    FinancialAidAudit,
    FinancialAidStatus,
    CurrencyExchangeRate
)
from mail.views_test import mocked_json


class FinancialAidViewTests(FinancialAidBaseTestCase, APIClient):
    """
    Tests for financialaid views
    """
    @classmethod
    def setUpTestData(cls):
        super().setUpTestData()
        cls.request_url = reverse("financial_aid_request")
        cls.review_url = reverse("review_financial_aid", kwargs={"program_id": cls.program.id})
        cls.review_url_with_filter = reverse(
            "review_financial_aid",
            kwargs={
                "program_id": cls.program.id,
                "status": FinancialAidStatus.AUTO_APPROVED
            }
        )
        CurrencyExchangeRate.objects.create(
            currency_code="ABC",
            exchange_rate=1.5
        )
        CurrencyExchangeRate.objects.create(
            currency_code="XYZ",
            exchange_rate=0.76
        )
        # This class of tests requires no FinancialAid objects already exist
        FinancialAid.objects.all().delete()

    def setUp(self):
        super().setUp()
        self.client.force_login(self.profile.user)
        self.data = {
            "original_currency": "USD",
            "program_id": self.program.id,
            "original_income": 70000
        }

    def test_income_validation_not_auto_approved(self):
        """
        Tests FinancialAidRequestView post endpoint for not-auto-approval
        """
        assert FinancialAid.objects.count() == 0
        assert FinancialAidAudit.objects.count() == 0
        self.assert_http_status(self.client.post, self.request_url, status.HTTP_201_CREATED, data=self.data)
        assert FinancialAid.objects.count() == 1
        assert FinancialAidAudit.objects.count() == 1
        financial_aid = FinancialAid.objects.first()
        assert financial_aid.tier_program == self.tier_programs["50k"]
        assert financial_aid.status == FinancialAidStatus.PENDING_DOCS
        assert financial_aid.income_usd == self.data["original_income"]

    def test_income_validation_auto_approved(self):
        """
        Tests FinancialAidRequestView post endpoint for auto-approval
        """
        assert FinancialAid.objects.count() == 0
        assert FinancialAidAudit.objects.count() == 0
        self.data["original_income"] = 200000
        self.assert_http_status(self.client.post, self.request_url, status.HTTP_201_CREATED, data=self.data)
        assert FinancialAid.objects.count() == 1
        assert FinancialAidAudit.objects.count() == 1
        financial_aid = FinancialAid.objects.first()
        assert financial_aid.tier_program == self.tier_programs["75k"]
        assert financial_aid.status == FinancialAidStatus.AUTO_APPROVED
        assert financial_aid.income_usd == self.data["original_income"]

    def test_income_validation_missing_args(self):
        """
        Tests FinancialAidRequestView post with missing args
        """
        # Don't send original_currency
        data = {key: value for key, value in self.data.items() if key != "original_currency"}
        self.assert_http_status(self.client.post, self.request_url, status.HTTP_400_BAD_REQUEST, data=data)
        # Don't send program_id
        data = {key: value for key, value in self.data.items() if key != "program_id"}
        self.assert_http_status(self.client.post, self.request_url, status.HTTP_400_BAD_REQUEST, data=data)
        # Don't send original_income
        data = {key: value for key, value in self.data.items() if key != "original_income"}
        self.assert_http_status(self.client.post, self.request_url, status.HTTP_400_BAD_REQUEST, data=data)

    def test_income_validation_no_financial_aid_availability(self):
        """
        Tests FinancialAidRequestView post when financial aid not available for program
        """
        self.program.financial_aid_availability = False
        self.program.save()
        self.assert_http_status(self.client.post, self.request_url, status.HTTP_400_BAD_REQUEST, data=self.data)

    def test_income_validation_user_not_enrolled(self):
        """
        Tests FinancialAidRequestView post when User not enrolled in program
        """
        self.program_enrollment.user = self.profile2.user
        self.program_enrollment.save()
        self.assert_http_status(self.client.post, self.request_url, status.HTTP_400_BAD_REQUEST, data=self.data)

    def test_income_validation_currency_not_usd(self):
        """
        Tests IncomeValidationView post with a currency that is not USD
        """
        self.data["original_currency"] = "ABC"
        assert FinancialAid.objects.count() == 0
        resp = self.client.post(self.request_url, self.data, format='json')
        assert resp.status_code == status.HTTP_201_CREATED
        assert FinancialAid.objects.count() == 1
        financial_aid = FinancialAid.objects.first()
        exchange_rate = CurrencyExchangeRate.objects.get(currency_code="ABC").exchange_rate
        assert financial_aid.tier_program == self.tier_programs["50k"]
        assert financial_aid.status == FinancialAidStatus.PENDING_DOCS
        self.assertAlmostEqual(financial_aid.income_usd, self.data["original_income"] / exchange_rate)

    def test_income_validation_currency_not_supported(self):
        """
        Tests IncomeValidationView post with a currency not supported
        """
        self.data["original_currency"] = "DEF"
        assert FinancialAid.objects.count() == 0
        resp = self.client.post(self.request_url, self.data, format='json')
        assert resp.status_code == status.HTTP_400_BAD_REQUEST

    def test_review_financial_aid_view_not_allowed_user(self):
        """
        Tests ReviewFinancialAidView that are not allowed for a user
        """
        # Not allowed for default logged-in user
        self.assert_http_status(self.client.get, self.review_url, status.HTTP_403_FORBIDDEN)
        # Not allowed for staff of different program
        self.client.force_login(self.staff_user_profile2.user)
        self.assert_http_status(self.client.get, self.review_url, status.HTTP_403_FORBIDDEN)
        # Not allowed for instructors
        self.client.force_login(self.instructor_user_profile.user)
        self.assert_http_status(self.client.get, self.review_url, status.HTTP_403_FORBIDDEN)
        # Not allowed for not-logged-in user
        self.client.logout()
        self.assert_http_status(self.client.get, self.review_url, status.HTTP_403_FORBIDDEN)

    def test_review_financial_aid_view_not_allowed_program(self):
        """
        Tests ReviewFinancialAidView that are not allowed for the program
        """
        self.client.force_login(self.staff_user_profile.user)
        # Not allowed for financial_aid_availability == False
        self.program.financial_aid_availability = False
        self.program.save()
        self.assert_http_status(self.client.get, self.review_url, status.HTTP_404_NOT_FOUND)
        # Not allowed for live == False
        self.program.financial_aid_availability = True
        self.program.live = False
        self.program.save()
        self.assert_http_status(self.client.get, self.review_url, status.HTTP_404_NOT_FOUND)
        # Reset program
        self.program.live = True
        self.program.save()
        # No valid course_price will raise ImproperlyConfigured
        self.course_price.is_valid = False
        self.course_price.save()
        self.assertRaises(ImproperlyConfigured, self.client.get, self.review_url)
        # Reset course price
        self.course_price.is_valid = True
        self.course_price.save()

    def test_review_financial_aid_view_allowed(self):
        """
        Tests ReviewFinancialAidView that are allowed
        """
        # Allowed for staff of program
        self.client.force_login(self.staff_user_profile.user)
        self.assert_http_status(self.client.get, self.review_url, status.HTTP_200_OK)

    def test_review_financial_aid_view_with_filter_and_sorting(self):
        """
        Tests ReviewFinancialAidView with filters and sorting
        """
        FinancialAidFactory.create(tier_program=self.tier_programs["0k"], status=FinancialAidStatus.AUTO_APPROVED)
        FinancialAidFactory.create(tier_program=self.tier_programs["0k"], status=FinancialAidStatus.APPROVED)
        FinancialAidFactory.create(tier_program=self.tier_programs["0k"], status=FinancialAidStatus.REJECTED)
        self.client.force_login(self.staff_user_profile.user)
        # Should work a filter
        resp = self.assert_http_status(self.client.get, self.review_url_with_filter, status.HTTP_200_OK)
        resp_obj_id_list = resp.context_data["financial_aid_objects"].values_list("id", flat=True)
        expected_obj_id_list = FinancialAid.objects.filter(
            tier_program__program_id=self.program.id,
            status=FinancialAidStatus.AUTO_APPROVED
        ).order_by("user__profile__first_name").values_list("id", flat=True)  # Default sort field
        self.assertListEqual(list(resp_obj_id_list), list(expected_obj_id_list))
        # Should work with sorting
        url_with_sorting = "{url}?sort_by=-last_name".format(url=self.review_url)
        resp = self.assert_http_status(self.client.get, url_with_sorting, status.HTTP_200_OK)
        resp_obj_id_list = resp.context_data["financial_aid_objects"].values_list("id", flat=True)
        expected_obj_id_list = FinancialAid.objects.filter(
            tier_program__program_id=self.program.id,
            status=FinancialAidStatus.PENDING_MANUAL_APPROVAL  # Default filter field
        ).order_by("-user__profile__last_name").values_list("id", flat=True)
        self.assertListEqual(list(resp_obj_id_list), list(expected_obj_id_list))
        # Should work a filter and sorting
        url_with_filter_and_sorting = "{url}?sort_by=-last_name".format(url=self.review_url_with_filter)
        resp = self.assert_http_status(self.client.get, url_with_filter_and_sorting, status.HTTP_200_OK)
        resp_obj_id_list = resp.context_data["financial_aid_objects"].values_list("id", flat=True)
        expected_obj_id_list = FinancialAid.objects.filter(
            tier_program__program_id=self.program.id,
            status=FinancialAidStatus.AUTO_APPROVED
        ).order_by("-user__profile__last_name").values_list("id", flat=True)  # Default sort field
        self.assertListEqual(list(resp_obj_id_list), list(expected_obj_id_list))

    def test_review_financial_aid_view_with_invalid_filter_and_sorting(self):
        """
        Tests that ReviewFinancialAidView does not break with invalid filters and sorting
        """
        self.client.force_login(self.staff_user_profile.user)
        # Shouldn't break with invalid sort field
        url_with_bad_sort_field = "{url}?sort_by=-askjdf".format(url=self.review_url_with_filter)
        self.assert_http_status(self.client.get, url_with_bad_sort_field, status.HTTP_200_OK)
        # Shouldn't break with invalid filter field
        url_with_bad_filter = reverse(
            "review_financial_aid",
            kwargs={
                "program_id": self.program.id,
                "status": "aksdjfk"
            }
        )
        self.assert_http_status(self.client.get, url_with_bad_filter, status.HTTP_200_OK)
        # Shouldn't break with invalid filter and sort fields
        url_with_bad_filter_and_bad_sorting = "{url}?sort_by=-askjdf".format(url=url_with_bad_filter)
        self.assert_http_status(self.client.get, url_with_bad_filter_and_bad_sorting, status.HTTP_200_OK)


@patch("financialaid.serializers.MailgunClient")  # pylint: disable=missing-docstring
class FinancialAidActionTests(FinancialAidBaseTestCase, APIClient):
    """
    Tests for financialaid views
    """
    def setUp(self):
        super().setUp()
        self.financialaid = FinancialAidFactory.create(
            user=self.profile.user,
            tier_program=self.tier_programs["25k"],
            status=FinancialAidStatus.PENDING_MANUAL_APPROVAL
        )
        self.action_url = reverse("financial_aid_action", kwargs={"financial_aid_id": self.financialaid.id})
        self.client.force_login(self.staff_user_profile.user)
        self.data = {
            "financial_aid_id": self.financialaid.id,
            "action": FinancialAidStatus.APPROVED,
            "tier_program_id": self.financialaid.tier_program.id
        }

    def test_not_allowed(self, *args):  # pylint: disable=unused-argument
        """
        Tests FinancialAidActionView that are not allowed
        """
        # Not allowed for default logged-in user
        self.client.force_login(self.profile.user)
        self.assert_http_status(self.client.put, self.action_url, status.HTTP_403_FORBIDDEN, data=self.data)
        # Not allowed for staff of different program
        self.client.force_login(self.staff_user_profile2.user)
        self.assert_http_status(self.client.put, self.action_url, status.HTTP_403_FORBIDDEN, data=self.data)
        # Not allowed for instructors (regardless of program)
        self.client.force_login(self.instructor_user_profile.user)
        self.assert_http_status(self.client.put, self.action_url, status.HTTP_403_FORBIDDEN, data=self.data)
        # Not allowed for logged-out user
        self.client.logout()
        self.assert_http_status(self.client.put, self.action_url, status.HTTP_403_FORBIDDEN, data=self.data)

    def test_invalid_action(self, *args):  # pylint: disable=unused-argument
        """
        Tests FinancialAidActionView when invalid action is posted
        """
        # Invalid action
        self.client.force_login(self.staff_user_profile.user)
        self.data["action"] = FinancialAidStatus.PENDING_DOCS
        self.assert_http_status(self.client.put, self.action_url, status.HTTP_400_BAD_REQUEST, data=self.data)

    def test_invalid_tier_program(self, *args):  # pylint: disable=unused-argument
        """
        Tests FinancialAidActionView when invalid tier_program is posted
        """
        self.client.force_login(self.staff_user_profile.user)
        self.data["action"] = FinancialAidStatus.APPROVED
        # Not current tier
        self.data["tier_program_id"] = self.tier_programs["100k_not_current"].id
        self.assert_http_status(self.client.put, self.action_url, status.HTTP_400_BAD_REQUEST, data=self.data)
        # Not part of the same program
        self.data["tier_program_id"] = TierProgramFactory.create().id  # Will be part of a different program
        self.assert_http_status(self.client.put, self.action_url, status.HTTP_400_BAD_REQUEST, data=self.data)

    def test_reject_invalid_status(self, *args):  # pylint: disable=unused-argument
        """
        Tests FinancialAidActionView when trying to reject a FinancialAid that isn't pending manual approval
        """
        # FinancialAid object that cannot be rejected
        self.financialaid.status = FinancialAidStatus.PENDING_DOCS
        self.financialaid.save()
        self.data["action"] = FinancialAidStatus.REJECTED
        self.assert_http_status(self.client.put, self.action_url, status.HTTP_400_BAD_REQUEST, data=self.data)

    def test_approve_invalid_status(self, *args):  # pylint: disable=unused-argument
        """
        Tests FinancialAidActionView when trying to approve a FinancialAid that isn't pending manual approval
        """
        # FinancialAid object that cannot be approved
        self.data["action"] = FinancialAidStatus.APPROVED
        statuses_to_test = [
            FinancialAidStatus.CREATED,
            FinancialAidStatus.AUTO_APPROVED,
            FinancialAidStatus.PENDING_DOCS,
            FinancialAidStatus.APPROVED,
            FinancialAidStatus.REJECTED
        ]
        for financial_aid_status in statuses_to_test:
            self.financialaid.status = financial_aid_status
            self.financialaid.save()
            self.assert_http_status(self.client.put, self.action_url, status.HTTP_400_BAD_REQUEST, data=self.data)

    def test_mark_documents_received_invalid_status(self, *args):  # pylint: disable=unused-argument
        """
        Tests FinancialAidActionView when trying to approve a FinancialAid that isn't pending docs
        """
        # FinancialAid object whose documents cannot received
        self.data["action"] = FinancialAidStatus.PENDING_MANUAL_APPROVAL
        statuses_to_test = [
            FinancialAidStatus.CREATED,
            FinancialAidStatus.AUTO_APPROVED,
            FinancialAidStatus.PENDING_MANUAL_APPROVAL,
            FinancialAidStatus.APPROVED,
            FinancialAidStatus.REJECTED
        ]
        for financial_aid_status in statuses_to_test:
            self.financialaid.status = financial_aid_status
            self.financialaid.save()
            self.assert_http_status(self.client.put, self.action_url, status.HTTP_400_BAD_REQUEST, data=self.data)

    def test_approval(self, mock_mailgun_client):
        """
        Tests FinancialAidActionView when application is approved
        """
        mock_mailgun_client.send_financial_aid_email.return_value = Mock(
            spec=Response,
            status_code=status.HTTP_200_OK,
            json=mocked_json()
        )
        assert self.financialaid.status != FinancialAidStatus.APPROVED
        self.assert_http_status(self.client.put, self.action_url, status.HTTP_200_OK, data=self.data)
        # Application is approved for the tier program in the financial aid object
        self.financialaid.refresh_from_db()
        assert self.financialaid.tier_program == self.tier_programs["25k"]
        assert self.financialaid.status == FinancialAidStatus.APPROVED
        assert mock_mailgun_client.send_financial_aid_email.called
        _, called_kwargs = mock_mailgun_client.send_financial_aid_email.call_args
        assert called_kwargs["acting_user"] == self.staff_user_profile.user
        assert called_kwargs["financial_aid"] == self.financialaid
        assert called_kwargs["subject"] == FINANCIAL_AID_APPROVAL_SUBJECT_TEXT
        assert called_kwargs["body"] == FINANCIAL_AID_APPROVAL_MESSAGE_BODY

    def test_approval_different_tier_program(self, mock_mailgun_client):
        """
        Tests FinancialAidActionView when application is approved for a different tier program
        """
        mock_mailgun_client.send_financial_aid_email.return_value = Mock(
            spec=Response,
            status_code=status.HTTP_200_OK,
            json=mocked_json()
        )
        assert self.financialaid.tier_program != self.tier_programs["50k"]
        assert self.financialaid.status != FinancialAidStatus.APPROVED
        self.data["tier_program_id"] = self.tier_programs["50k"].id
        self.assert_http_status(self.client.put, self.action_url, status.HTTP_200_OK, data=self.data)
        # Application is approved for a different tier program
        self.financialaid.refresh_from_db()
        assert self.financialaid.tier_program == self.tier_programs["50k"]
        assert self.financialaid.status == FinancialAidStatus.APPROVED
        assert mock_mailgun_client.send_financial_aid_email.called
        _, called_kwargs = mock_mailgun_client.send_financial_aid_email.call_args
        assert called_kwargs["acting_user"] == self.staff_user_profile.user
        assert called_kwargs["financial_aid"] == self.financialaid
        assert called_kwargs["subject"] == FINANCIAL_AID_APPROVAL_SUBJECT_TEXT
        assert called_kwargs["body"] == FINANCIAL_AID_APPROVAL_MESSAGE_BODY

    def test_rejection(self, mock_mailgun_client):
        """
        Tests FinancialAidActionView when application is rejected
        """
        mock_mailgun_client.send_financial_aid_email.return_value = Mock(
            spec=Response,
            status_code=status.HTTP_200_OK,
            json=mocked_json()
        )
        assert self.financialaid.tier_program != self.tier_programs["75k"]
        assert self.financialaid.status != FinancialAidStatus.REJECTED
        self.data["action"] = FinancialAidStatus.REJECTED
        self.assert_http_status(self.client.put, self.action_url, status.HTTP_200_OK, data=self.data)
        self.financialaid.refresh_from_db()
        assert self.financialaid.tier_program == self.tier_programs["75k"]
        assert self.financialaid.status == FinancialAidStatus.REJECTED
        assert mock_mailgun_client.send_financial_aid_email.called
        _, called_kwargs = mock_mailgun_client.send_financial_aid_email.call_args
        assert called_kwargs["acting_user"] == self.staff_user_profile.user
        assert called_kwargs["financial_aid"] == self.financialaid
        assert called_kwargs["subject"] == FINANCIAL_AID_REJECTION_SUBJECT_TEXT
        assert called_kwargs["body"] == FINANCIAL_AID_REJECTION_MESSAGE_BODY

    def test_mark_documents_received(self, mock_mailgun_client):
        """
        Tests FinancialAidActionView when documents are checked as received
        """
        mock_mailgun_client.send_financial_aid_email.return_value = Mock(
            spec=Response,
            status_code=status.HTTP_200_OK,
            json=mocked_json()
        )
        # Set status to pending docs
        assert self.financialaid.tier_program == self.tier_programs["25k"]
        self.financialaid.status = FinancialAidStatus.PENDING_DOCS
        self.financialaid.save()
        self.data["action"] = FinancialAidStatus.PENDING_MANUAL_APPROVAL
        # Set action to pending manual approval
        self.assert_http_status(self.client.put, self.action_url, status.HTTP_200_OK, data=self.data)
        self.financialaid.refresh_from_db()
        # Check that the tier does not change:
        assert self.financialaid.tier_program == self.tier_programs["25k"]
        assert self.financialaid.status == FinancialAidStatus.PENDING_MANUAL_APPROVAL
        assert mock_mailgun_client.send_financial_aid_email.called
        _, called_kwargs = mock_mailgun_client.send_financial_aid_email.call_args
        assert called_kwargs["acting_user"] == self.staff_user_profile.user
        assert called_kwargs["financial_aid"] == self.financialaid
        assert called_kwargs["subject"] == FINANCIAL_AID_DOCUMENTS_SUBJECT_TEXT
        assert called_kwargs["body"] == FINANCIAL_AID_DOCUMENTS_MESSAGE_BODY


class CoursePriceDetailViewTests(FinancialAidBaseTestCase, APIClient):
    """
    Tests for course price detail views
    """
    @classmethod
    def setUpTestData(cls):
        super().setUpTestData()
        cls.course_price_url = reverse("course_price_detail", kwargs={"program_id": cls.program.id})

    def setUp(self):
        super().setUp()
        self.program.refresh_from_db()

    def test_get_learner_price_for_course_not_allowed(self):
        """
        Tests ReviewFinancialAidView that are not allowed
        """
        # Not allowed if not logged in
        resp = self.client.get(self.course_price_url)
        assert resp.status_code == status.HTTP_403_FORBIDDEN
        # Bad request if not enrolled
        self.client.force_login(self.profile2.user)
        self.assert_http_status(self.client.get, self.course_price_url, status.HTTP_404_NOT_FOUND)

    def test_get_learner_price_for_enrolled_with_financial_aid(self):
        """
        Tests ReviewFinancialAidView for enrolled user who has approved financial aid
        """
        self.client.force_login(self.enrolled_profile.user)
        resp = self.assert_http_status(self.client.get, self.course_price_url, status.HTTP_200_OK)
        expected_response = {
            "program_id": self.program.id,
            "has_financial_aid_request": True,
            "course_price": self.course_price.price - self.financialaid_approved.tier_program.discount_amount,
            "financial_aid_adjustment": True,
            "financial_aid_availability": True
        }
        self.assertDictEqual(resp.data, expected_response)

    def test_get_learner_price_for_enrolled_with_pending_financial_aid(self):
        """
        Tests ReviewFinancialAidView for enrolled user who has pending financial aid
        """
        self.client.force_login(self.enrolled_profile2.user)
        resp = self.assert_http_status(self.client.get, self.course_price_url, status.HTTP_200_OK)
        expected_response = {
            "program_id": self.program.id,
            "has_financial_aid_request": True,
            "course_price": self.course_price.price,
            "financial_aid_adjustment": False,
            "financial_aid_availability": True
        }
        self.assertDictEqual(resp.data, expected_response)

    def test_get_learner_price_for_enrolled_with_no_financial_aid_requested(self):
        """
        Tests ReviewFinancialAidView for enrolled user who has no financial aid request
        """
        self.client.force_login(self.enrolled_profile3.user)
        resp = self.assert_http_status(self.client.get, self.course_price_url, status.HTTP_200_OK)
        expected_response = {
            "program_id": self.program.id,
            "has_financial_aid_request": False,
            "course_price": self.course_price.price,
            "financial_aid_adjustment": False,
            "financial_aid_availability": True
        }
        self.assertDictEqual(resp.data, expected_response)

    def test_get_learner_price_for_enrolled_but_no_financial_aid_availability(self):
        """
        Tests ReviewFinancialAidView for enrolled user in program without financial aid
        """
        self.client.force_login(self.enrolled_profile3.user)
        self.program.financial_aid_availability = False
        self.program.save()
        resp = self.assert_http_status(self.client.get, self.course_price_url, status.HTTP_200_OK)
        expected_response = {
            "program_id": self.program.id,
            "has_financial_aid_request": False,
            "course_price": self.course_price.price,
            "financial_aid_adjustment": False,
            "financial_aid_availability": False
        }
        self.assertDictEqual(resp.data, expected_response)


<<<<<<< HEAD
class LearnerSkipsFinancialAid(FinancialAidBaseTestCase, APIClient):
    """
    Tests for financial aid skip views
    """
    @classmethod
    def setUpTestData(cls):
        super().setUpTestData()
        cls.skip_url = reverse("financial_aid_skip", kwargs={"program_id": cls.program.id})
=======
class CoursePriceListViewTests(FinancialAidBaseTestCase, APIClient):
    """
    Tests for course price list views
    """

    @classmethod
    def setUpTestData(cls):
        super().setUpTestData()
        cls.course_price_url = reverse("course_price_list")
        cls.course_run2 = CourseRunFactory.create(
            enrollment_end=datetime.utcnow() + timedelta(hours=1),
            program=cls.program2
        )
        cls.course_price2 = CoursePriceFactory.create(
            course_run=cls.course_run2,
            is_valid=True
        )
>>>>>>> 3d428902

    def setUp(self):
        super().setUp()
        self.program.refresh_from_db()

<<<<<<< HEAD
    def test_skipped_financialaid_object_created(self):
        """
        Tests that a FinancialAid object with the status "skipped" is created.
        """
        self.client.force_login(self.enrolled_profile3.user)
        assert FinancialAidAudit.objects.count() == 0
        # Check number of financial aid objects (two are created at test setup)
        assert FinancialAid.objects.count() == 2
        self.assert_http_status(self.client.put, self.skip_url, status.HTTP_200_OK)
        assert FinancialAid.objects.count() == 3
        financialaid = FinancialAid.objects.get(user=self.enrolled_profile3.user, tier_program__program=self.program)
        assert financialaid.tier_program == self.tier_programs["100k"]
        assert financialaid.status == FinancialAidStatus.SKIPPED
        # Check logging
        assert FinancialAidAudit.objects.count() == 1

    def test_skipped_financialaid_object_updated(self):
        """
        Tests that an existing FinancialAid object is updated to have the status "skipped"
        """
        self.client.force_login(self.enrolled_profile2.user)
        assert FinancialAidAudit.objects.count() == 0
        # Check number of financial aid objects (two are created at test setup)
        assert FinancialAid.objects.count() == 2
        self.assert_http_status(self.client.put, self.skip_url, status.HTTP_200_OK)
        assert FinancialAid.objects.count() == 2
        self.financialaid_pending.refresh_from_db()
        assert self.financialaid_pending.tier_program == self.tier_programs["100k"]
        assert self.financialaid_pending.status == FinancialAidStatus.SKIPPED
        # Check logging
        assert FinancialAidAudit.objects.count() == 1

    def test_financialaid_object_cannot_be_skipped_if_approved_or_rejected(self):
        """
        Tests that an existing FinancialAid object that has already been approved or rejected
        cannot be skipped.
        """
        self.client.force_login(self.enrolled_profile2.user)
        unpermitted_statuses = [
            FinancialAidStatus.APPROVED,
            FinancialAidStatus.AUTO_APPROVED,
            FinancialAidStatus.REJECTED
        ]
        for unpermitted_status in unpermitted_statuses:
            self.financialaid_pending.status = unpermitted_status
            self.financialaid_pending.save()
            self.assert_http_status(self.client.put, self.skip_url, status.HTTP_400_BAD_REQUEST)

    def test_financialaid_object_cannot_be_skipped_if_aid_not_available(self):
        """
        Tests that a FinancialAid object cannot be skipped if program does not have financial
        aid
        """
        self.client.force_login(self.enrolled_profile3.user)
        self.program.financial_aid_availability = False
        self.program.save()
        self.assert_http_status(self.client.put, self.skip_url, status.HTTP_400_BAD_REQUEST)

    def test_financialaid_object_cannot_be_skipped_if_not_enrolled_in_program(self):
        """
        Tests that a FinancialAid object cannot be skipped if the user is not enrolled in program
        """
        self.client.force_login(self.enrolled_profile3.user)
        url = reverse("financial_aid_skip", kwargs={"program_id": self.program2.id})
        self.assert_http_status(self.client.put, url, status.HTTP_400_BAD_REQUEST)
=======
    def test_get_all_course_prices(self):
        """
        Test that the course_price_list route will return a list of formatted course prices
        """
        self.client.force_login(self.multi_enrolled_profile.user)
        resp = self.assert_http_status(self.client.get, self.course_price_url, status.HTTP_200_OK)
        self.assertTrue(isinstance(resp.data, list))
        self.assertEqual(len(resp.data), 2)
>>>>>>> 3d428902
<|MERGE_RESOLUTION|>--- conflicted
+++ resolved
@@ -548,7 +548,6 @@
         self.assertDictEqual(resp.data, expected_response)
 
 
-<<<<<<< HEAD
 class LearnerSkipsFinancialAid(FinancialAidBaseTestCase, APIClient):
     """
     Tests for financial aid skip views
@@ -557,31 +556,11 @@
     def setUpTestData(cls):
         super().setUpTestData()
         cls.skip_url = reverse("financial_aid_skip", kwargs={"program_id": cls.program.id})
-=======
-class CoursePriceListViewTests(FinancialAidBaseTestCase, APIClient):
-    """
-    Tests for course price list views
-    """
-
-    @classmethod
-    def setUpTestData(cls):
-        super().setUpTestData()
-        cls.course_price_url = reverse("course_price_list")
-        cls.course_run2 = CourseRunFactory.create(
-            enrollment_end=datetime.utcnow() + timedelta(hours=1),
-            program=cls.program2
-        )
-        cls.course_price2 = CoursePriceFactory.create(
-            course_run=cls.course_run2,
-            is_valid=True
-        )
->>>>>>> 3d428902
 
     def setUp(self):
         super().setUp()
         self.program.refresh_from_db()
 
-<<<<<<< HEAD
     def test_skipped_financialaid_object_created(self):
         """
         Tests that a FinancialAid object with the status "skipped" is created.
@@ -647,7 +626,26 @@
         self.client.force_login(self.enrolled_profile3.user)
         url = reverse("financial_aid_skip", kwargs={"program_id": self.program2.id})
         self.assert_http_status(self.client.put, url, status.HTTP_400_BAD_REQUEST)
-=======
+
+
+class CoursePriceListViewTests(FinancialAidBaseTestCase, APIClient):
+    """
+    Tests for course price list views
+    """
+
+    @classmethod
+    def setUpTestData(cls):
+        super().setUpTestData()
+        cls.course_price_url = reverse("course_price_list")
+        cls.course_run2 = CourseRunFactory.create(
+            enrollment_end=datetime.utcnow() + timedelta(hours=1),
+            program=cls.program2
+        )
+        cls.course_price2 = CoursePriceFactory.create(
+            course_run=cls.course_run2,
+            is_valid=True
+        )
+
     def test_get_all_course_prices(self):
         """
         Test that the course_price_list route will return a list of formatted course prices
@@ -655,5 +653,4 @@
         self.client.force_login(self.multi_enrolled_profile.user)
         resp = self.assert_http_status(self.client.get, self.course_price_url, status.HTTP_200_OK)
         self.assertTrue(isinstance(resp.data, list))
-        self.assertEqual(len(resp.data), 2)
->>>>>>> 3d428902
+        self.assertEqual(len(resp.data), 2)