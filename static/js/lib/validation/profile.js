--- conflicted
+++ resolved
@@ -51,16 +51,10 @@
   return errors;
 }
 
-<<<<<<< HEAD
-export const profileImageValidation = (profile: Profile) => (
-  profile.image ? {} : { image: 'Please upload a profile image' }
-);
-=======
 /*
  * Profile Image Validator
  */
 export const profileImageValidation = () => ({});
->>>>>>> 9506199a
 
 /*
  * Personal Validation
