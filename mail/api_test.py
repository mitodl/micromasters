--- conflicted
+++ resolved
@@ -114,8 +114,6 @@
         assert called_kwargs['auth'] == ('api', settings.MAILGUN_KEY)
         assert called_kwargs['data']['text'].startswith('email body')
         assert called_kwargs['data']['subject'] == 'email subject'
-<<<<<<< HEAD
-=======
         assert called_kwargs['data']['to'] == ['a@example.com']
 
 
@@ -136,5 +134,4 @@
         assert called_kwargs['auth'] == ('api', settings.MAILGUN_KEY)
         assert called_kwargs['data']['text'].startswith('email body')
         assert called_kwargs['data']['subject'] == 'email subject'
->>>>>>> f8f300f6
         assert called_kwargs['data']['to'] == ['a@example.com']