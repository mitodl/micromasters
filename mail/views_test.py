"""
Tests for HTTP email API views
"""
from unittest.mock import Mock, patch
from django.core.urlresolvers import reverse
from django.db.models.signals import post_save
from rest_framework.test import APITestCase
from rest_framework.response import Response
from rest_framework.status import (
    HTTP_200_OK,
    HTTP_400_BAD_REQUEST,
    HTTP_403_FORBIDDEN,
)
from factory.django import mute_signals

from profiles.factories import ProfileFactory
from courses.factories import ProgramFactory
from roles.models import Role
from roles.roles import Staff


def mocked_json(return_data=None):
    """Mocked version of the json method for the Response class"""
    if return_data is None:
        return_data = {}

    def json(*args, **kwargs):  # pylint:disable=unused-argument, missing-docstring
        return return_data
    return json


@patch('mail.views.prepare_and_execute_search')  # pylint: disable=missing-docstring
@patch('mail.views.MailgunClient')  # pylint: disable=missing-docstring
class MailViewsTests(APITestCase):
    @classmethod
    def setUpTestData(cls):
        cls.search_result_mail_url = reverse('search_result_mail_api')
<<<<<<< HEAD
        cls.financial_aid_mail_url = reverse('financial_aid_mail_api')
=======
>>>>>>> f8f300f6
        cls.program = ProgramFactory.create(live=True)
        # create a user with a role for one program
        with mute_signals(post_save):
            staff_profile = ProfileFactory.create()
            cls.staff = staff_profile.user
        Role.objects.create(
            user=cls.staff,
            program=cls.program,
            role=Staff.ROLE_ID
        )
        cls.request_data = {
            'search_request': {},
            'email_subject': 'email subject',
            'email_body': 'email body'
        }

    def setUp(self):
        super(MailViewsTests, self).setUp()
        self.client.force_login(self.staff)

    def test_send_view(self, mock_mailgun_client, mock_prepare_exec_search):
        """
        Test that the SearchResultMailView will accept and return expected values
        """
        email_results = ['a@example.com', 'b@example.com']
        mock_prepare_exec_search.return_value = email_results
        mock_mailgun_client.send_batch.return_value = [
            Mock(spec=Response, status_code=HTTP_200_OK, json=mocked_json())
        ]
        resp_post = self.client.post(self.search_result_mail_url, data=self.request_data, format='json')
        assert resp_post.status_code == HTTP_200_OK
        assert mock_prepare_exec_search.called
        assert mock_mailgun_client.send_batch.called
        _, called_kwargs = mock_mailgun_client.send_batch.call_args
        assert called_kwargs['subject'] == self.request_data['email_subject']
        assert called_kwargs['body'] == self.request_data['email_body']
        assert called_kwargs['recipients'] == email_results

    def test_view_response(self, mock_mailgun_client, mock_prepare_exec_search):
        """
        Test the structure of the response returned by the SearchResultMailView
        """
        email_results = ['a@example.com', 'b@example.com']
        mock_prepare_exec_search.return_value = email_results
        mock_mailgun_client.send_batch.return_value = [
            Mock(spec=Response, status_code=HTTP_200_OK, json=mocked_json()),
            Mock(spec=Response, status_code=HTTP_400_BAD_REQUEST, json=mocked_json()),
        ]
        resp_post = self.client.post(self.search_result_mail_url, data=self.request_data, format='json')
        assert resp_post.status_code == HTTP_200_OK
        assert len(resp_post.data.keys()) == 2
        for num in range(2):
            batch = 'batch_{0}'.format(num)
            assert batch in resp_post.data
            assert 'status_code' in resp_post.data[batch]
            assert 'data' in resp_post.data[batch]
        assert resp_post.data['batch_0']['status_code'] == HTTP_200_OK
        assert resp_post.data['batch_1']['status_code'] == HTTP_400_BAD_REQUEST

    def test_no_program_user_response(self, *args):  # pylint: disable=unused-argument
        """
        Test that a 403 will be returned when a user with inadequate permissions attempts
        to send an email through the SearchResultMailView
        """
        with mute_signals(post_save):
            no_permissions_profile = ProfileFactory.create()
        self.client.force_login(no_permissions_profile.user)
        resp_post = self.client.post(self.search_result_mail_url, data=self.request_data, format='json')
        assert resp_post.status_code == HTTP_403_FORBIDDEN

<<<<<<< HEAD
    def test_send_financial_aid_view(self, mock_mailgun_client, *args):  # pylint: disable=unused-argument
        """
        Test that the FinancialAidMailView will accept and return expected values
        """
        mock_mailgun_client.send_individual_email.return_value = Mock(
=======

@patch('mail.views.MailgunClient')
class FinancialAidMailViewsTests(APITestCase):
    """
    Tests for FinancialAidMailViews
    """
    @classmethod
    def setUpTestData(cls):
        super().setUpTestData()
        cls.financial_aid_mail_url = reverse('financial_aid_mail_api')
        # create a user with a role for one program
        with mute_signals(post_save):
            staff_profile = ProfileFactory.create()
            cls.staff = staff_profile.user
        cls.program = ProgramFactory.create(live=True)
        Role.objects.create(
            user=cls.staff,
            program=cls.program,
            role=Staff.ROLE_ID
        )
        cls.request_data = {
            'email_subject': 'email subject',
            'email_body': 'email body',
            'email_recipient': 'a@example.com'
        }

    def test_send_financial_aid_view(self, mock_mailgun_client):
        """
        Test that the FinancialAidMailView will accept and return expected values
        """
        self.client.force_login(self.staff)
        mock_mailgun_client.send_financial_aid_email.return_value = Mock(
>>>>>>> f8f300f6
            spec=Response,
            status_code=HTTP_200_OK,
            json=mocked_json()
        )
        resp_post = self.client.post(
            self.financial_aid_mail_url,
<<<<<<< HEAD
            data={
                'email_subject': 'email subject',
                'email_body': 'email body',
                'email_recipient': 'a@example.com'
            },
            format='json'
        )
        assert resp_post.status_code == HTTP_200_OK
        assert mock_mailgun_client.send_individual_email.called
        _, called_kwargs = mock_mailgun_client.send_individual_email.call_args
=======
            data=self.request_data,
            format='json'
        )
        assert resp_post.status_code == HTTP_200_OK
        assert mock_mailgun_client.send_financial_aid_email.called
        _, called_kwargs = mock_mailgun_client.send_financial_aid_email.call_args
>>>>>>> f8f300f6
        assert called_kwargs['subject'] == self.request_data['email_subject']
        assert called_kwargs['body'] == self.request_data['email_body']
        assert called_kwargs['recipient'] == 'a@example.com'<|MERGE_RESOLUTION|>--- conflicted
+++ resolved
@@ -35,10 +35,6 @@
     @classmethod
     def setUpTestData(cls):
         cls.search_result_mail_url = reverse('search_result_mail_api')
-<<<<<<< HEAD
-        cls.financial_aid_mail_url = reverse('financial_aid_mail_api')
-=======
->>>>>>> f8f300f6
         cls.program = ProgramFactory.create(live=True)
         # create a user with a role for one program
         with mute_signals(post_save):
@@ -109,13 +105,6 @@
         resp_post = self.client.post(self.search_result_mail_url, data=self.request_data, format='json')
         assert resp_post.status_code == HTTP_403_FORBIDDEN
 
-<<<<<<< HEAD
-    def test_send_financial_aid_view(self, mock_mailgun_client, *args):  # pylint: disable=unused-argument
-        """
-        Test that the FinancialAidMailView will accept and return expected values
-        """
-        mock_mailgun_client.send_individual_email.return_value = Mock(
-=======
 
 @patch('mail.views.MailgunClient')
 class FinancialAidMailViewsTests(APITestCase):
@@ -148,32 +137,18 @@
         """
         self.client.force_login(self.staff)
         mock_mailgun_client.send_financial_aid_email.return_value = Mock(
->>>>>>> f8f300f6
             spec=Response,
             status_code=HTTP_200_OK,
             json=mocked_json()
         )
         resp_post = self.client.post(
             self.financial_aid_mail_url,
-<<<<<<< HEAD
-            data={
-                'email_subject': 'email subject',
-                'email_body': 'email body',
-                'email_recipient': 'a@example.com'
-            },
-            format='json'
-        )
-        assert resp_post.status_code == HTTP_200_OK
-        assert mock_mailgun_client.send_individual_email.called
-        _, called_kwargs = mock_mailgun_client.send_individual_email.call_args
-=======
             data=self.request_data,
             format='json'
         )
         assert resp_post.status_code == HTTP_200_OK
         assert mock_mailgun_client.send_financial_aid_email.called
         _, called_kwargs = mock_mailgun_client.send_financial_aid_email.call_args
->>>>>>> f8f300f6
         assert called_kwargs['subject'] == self.request_data['email_subject']
         assert called_kwargs['body'] == self.request_data['email_body']
         assert called_kwargs['recipient'] == 'a@example.com'