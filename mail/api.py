--- conflicted
+++ resolved
@@ -119,13 +119,6 @@
             body (str): email body
             recipient (str): email recipient
         Returns:
-<<<<<<< HEAD
-            (requests.Response): response from Mailgun
-        """
-        # Since .send_batch() returns a list, we need to return the first in the list
-        responses = cls.send_batch(subject, body, [recipient])
-        return responses[0]
-=======
             requests.Response: response from Mailgun
         """
         # Since .send_batch() returns a list, we need to return the first in the list
@@ -144,5 +137,4 @@
         Returns:
             requests.Response: response from Mailgun
         """
-        return cls.send_individual_email(subject, body, recipient)
->>>>>>> f8f300f6
+        return cls.send_individual_email(subject, body, recipient)